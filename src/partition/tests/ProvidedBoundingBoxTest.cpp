#ifndef PRECICE_NO_MPI
#include "testing/Testing.hpp"
#include "testing/Fixtures.hpp"
#include "partition/ProvidedBoundingBox.hpp"
#include "partition/ReceivedBoundingBox.hpp"
#include "partition/SharedPointer.hpp"
#include "utils/Parallel.hpp"
#include "com/CommunicationFactory.hpp"
#include "com/MPIDirectCommunication.hpp"
#include "com/MPIPortsCommunication.hpp"
#include "com/MPIPortsCommunicationFactory.hpp"
#include "com/SocketCommunication.hpp"
#include "com/SocketCommunicationFactory.hpp"
#include "com/CommunicateBoundingBox.hpp"
#include "mapping/NearestNeighborMapping.hpp"
#include "mapping/NearestProjectionMapping.hpp"
#include "mapping/PetRadialBasisFctMapping.hpp"
#include "utils/MasterSlave.hpp"
#include "m2n/PointToPointComFactory.hpp"

using namespace precice;
using namespace partition;

BOOST_AUTO_TEST_SUITE(PartitionTests)
BOOST_AUTO_TEST_SUITE(ProvidedBoundingBoxTests)

void setupParallelEnvironment(m2n::PtrM2N m2n)
{
  PRECICE_ASSERT(utils::Parallel::getCommunicatorSize() == 4);

  com::PtrCommunication masterSlaveCom = com::PtrCommunication(new com::MPIDirectCommunication());
  utils::MasterSlave::_communication   = masterSlaveCom;

  if (utils::Parallel::getProcessRank() == 0) { 
    utils::Parallel::splitCommunicator("Fluid");
    m2n->acceptMasterConnection("Fluid", "SolidMaster");
  } else if (utils::Parallel::getProcessRank() == 1) { //Master
    utils::Parallel::splitCommunicator("SolidMaster");
    m2n->requestMasterConnection("Fluid", "SolidMaster");
    utils::MasterSlave::configure(0, 3);
  } else if (utils::Parallel::getProcessRank() == 2) { //Slave1
    utils::Parallel::splitCommunicator("SolidSlaves");
    utils::MasterSlave::configure(1, 3);
  } else if (utils::Parallel::getProcessRank() == 3) { //Slave2
    utils::Parallel::splitCommunicator("SolidSlaves");
    utils::MasterSlave::configure(2, 3);
  }

  if(utils::Parallel::getProcessRank() == 1){//Master
    masterSlaveCom->acceptConnection ( "SolidMaster", "SolidSlaves", utils::Parallel::getProcessRank());
    masterSlaveCom->setRankOffset(1);
  } else if (utils::Parallel::getProcessRank() == 2) { //Slave1
    masterSlaveCom->requestConnection("SolidMaster", "SolidSlaves", 0, 2);
  } else if (utils::Parallel::getProcessRank() == 3) { //Slave2
    masterSlaveCom->requestConnection("SolidMaster", "SolidSlaves", 1, 2);
  }
}

// create a communciator with two participants: each one has one master and one slave ranks
// only master-master and master-slave channels are created here
// Point to Point slave-slave channels must be created in the test.
void setupM2NBaseEnvironment(m2n::PtrM2N p2p){
  PRECICE_ASSERT(utils::Parallel::getCommunicatorSize() == 4);

  com::PtrCommunication masterSlaveCom = com::PtrCommunication(new com::MPIDirectCommunication());
  utils::MasterSlave::_communication = masterSlaveCom;

  utils::Parallel::synchronizeProcesses();

  if (utils::Parallel::getProcessRank() == 0){ //Master Fluid
    utils::Parallel::splitCommunicator("FluidMaster");
    p2p->acceptMasterConnection("FluidMaster", "SolidMaster");
    utils::MasterSlave::configure(0, 2);    
  }
  else if(utils::Parallel::getProcessRank() == 1){//Slave1
    utils::Parallel::splitCommunicator("FluidSlave");
    utils::MasterSlave::configure(1, 2);    
  }
  else if(utils::Parallel::getProcessRank() == 2){//Master Solid
    utils::Parallel::splitCommunicator("SolidMaster");
    p2p->requestMasterConnection("FluidMaster", "SolidMaster");
    utils::MasterSlave::configure(0, 2);    
  }
  else if(utils::Parallel::getProcessRank() == 3){//Slave2
    utils::Parallel::splitCommunicator("SolidSlave");
    utils::MasterSlave::configure(1, 2);    
 }

  if (utils::Parallel::getProcessRank() == 0){ //Master Fluid
     utils::MasterSlave::_communication->acceptConnection("FluidMaster", "FluidSlave", utils::Parallel::getProcessRank());
    utils::MasterSlave::_communication->setRankOffset(1);   
  }
  else if (utils::Parallel::getProcessRank() == 1){ //Slave Fluid
    utils::MasterSlave::_communication->requestConnection("FluidMaster", "FluidSlave", 0, 1);
  }
  else if(utils::Parallel::getProcessRank() == 2){//Master Solid
    utils::MasterSlave::_communication->acceptConnection("SolidMaster", "SolidSlave", utils::Parallel::getProcessRank());
    utils::MasterSlave::_communication->setRankOffset(1);   
  }
  else if (utils::Parallel::getProcessRank() == 3){ //Slave Solis
    utils::MasterSlave::_communication->requestConnection("SolidMaster", "SolidSlave", 0, 1);
  }  
}

<<<<<<< HEAD
void setupM2NEnvironment(m2n::PtrM2N m2n){
  assertion(utils::Parallel::getCommunicatorSize() == 4);

  com::PtrCommunication masterSlaveCom =
        com::PtrCommunication(new com::MPIDirectCommunication());
  utils::MasterSlave::_communication = masterSlaveCom;

  utils::Parallel::synchronizeProcesses();

  if (utils::Parallel::getProcessRank() == 0){ //Master Fluid
    utils::Parallel::splitCommunicator( "FluidMaster" );
    m2n->acceptMasterConnection ( "FluidMaster", "SolidMaster");
    utils::MasterSlave::_rank = 0;
    utils::MasterSlave::_size = 2;
    utils::MasterSlave::_slaveMode = false;
    utils::MasterSlave::_masterMode = true;
   
  }
  else if(utils::Parallel::getProcessRank() == 1){//Slave1
    utils::Parallel::splitCommunicator( "Fluid");
    utils::MasterSlave::_rank = 1;
    utils::MasterSlave::_size = 2;
    utils::MasterSlave::_slaveMode = true;
    utils::MasterSlave::_masterMode = false;
   
  }
  else if(utils::Parallel::getProcessRank() == 2){//Master Solid
    utils::Parallel::splitCommunicator( "SolidMaster" );
    m2n->requestMasterConnection ( "FluidMaster", "SolidMaster" );
    utils::MasterSlave::_rank = 0;
    utils::MasterSlave::_size = 2;
    utils::MasterSlave::_slaveMode = false;
    utils::MasterSlave::_masterMode = true;
   
  }
  else if(utils::Parallel::getProcessRank() == 3){//Slave2
    utils::Parallel::splitCommunicator( "Solid");
    utils::MasterSlave::_rank = 1;
    utils::MasterSlave::_size = 2;
    utils::MasterSlave::_slaveMode = true;
    utils::MasterSlave::_masterMode = false;
   
 }

  if(utils::Parallel::getProcessRank() == 0){//Master
    masterSlaveCom->acceptConnection ( "FluidMaster", "Fluid", utils::Parallel::getProcessRank());
    masterSlaveCom->setRankOffset(1);
  }
  else if(utils::Parallel::getProcessRank() == 1){//Slave
    masterSlaveCom->requestConnection( "FluidMaster", "Fluid", 0 , 1 );
  }

  if(utils::Parallel::getProcessRank() == 2){//Master
    masterSlaveCom->acceptConnection ( "SolidMaster", "Solid", utils::Parallel::getProcessRank());
    masterSlaveCom->setRankOffset(1);
  }
  else if(utils::Parallel::getProcessRank() == 3){//Slave
    masterSlaveCom->requestConnection( "SolidMaster", "Solid", 0 , 1 );
  }
}

=======
>>>>>>> d48b59c1
void tearDownParallelEnvironment(){
  utils::MasterSlave::_communication = nullptr;
  utils::MasterSlave::reset();
  // utils::Parallel::synchronizeProcesses();
  utils::Parallel::clearGroups();
  mesh::Mesh::resetGeometryIDsGlobally();
  mesh::Data::resetDataCount();
  utils::Parallel::setGlobalCommunicator(utils::Parallel::getCommunicatorWorld());
}


BOOST_AUTO_TEST_CASE(TestCommunicateBoundingBox2D, * testing::OnSize(4))
{
  com::PtrCommunication participantCom =
      com::PtrCommunication(new com::SocketCommunication());
  m2n::DistributedComFactory::SharedPointer distrFactory = m2n::DistributedComFactory::SharedPointer(
      new m2n::GatherScatterComFactory(participantCom));
  m2n::PtrM2N m2n = m2n::PtrM2N(new m2n::M2N(participantCom, distrFactory));

  setupParallelEnvironment(m2n);

  int dimensions = 2;
  bool flipNormals = true;

  BOOST_TEST(utils::Parallel::getCommunicatorSize()==4); 
  

  if (utils::Parallel::getProcessRank() != 0) { //NASTIN
  
    mesh::PtrMesh pSolidzMesh(new mesh::Mesh("SolidzMesh", dimensions, flipNormals));

    if(utils::Parallel::getProcessRank() == 1){//Master
      Eigen::VectorXd position(dimensions);
      position << -1.0, 0.0;
      mesh::Vertex& v0 = pSolidzMesh->createVertex(position);
      position << 1.0, 2.0;
      mesh::Vertex& v1 = pSolidzMesh->createVertex(position);
      position << 5.0, 3.0;
      mesh::Vertex& v2 = pSolidzMesh->createVertex(position);
      pSolidzMesh->createEdge(v0,v1);
      pSolidzMesh->createEdge(v1,v2);      
    }   
  
    else if(utils::Parallel::getProcessRank() == 2){//Slave1
      Eigen::VectorXd position(dimensions);
      position << 1.0, 3.5;
      mesh::Vertex& v3 = pSolidzMesh->createVertex(position);
      position << 0.0, 4.5;
      mesh::Vertex& v4 = pSolidzMesh->createVertex(position);
      pSolidzMesh->createEdge(v3,v4);
    }
    else if(utils::Parallel::getProcessRank() == 3){//Slave2
      Eigen::VectorXd position(dimensions);
      position << 2.5, 5.5;
      mesh::Vertex& v5 = pSolidzMesh->createVertex(position);
      position << 4.5, 7.0;
      mesh::Vertex& v6 = pSolidzMesh->createVertex(position); 
      pSolidzMesh->createEdge(v5,v6);
    }
 
    double safetyFactor = 0.0;
    bool hasToSend = true;    
    pSolidzMesh->computeState();
    
    ProvidedBoundingBox part(pSolidzMesh, hasToSend, safetyFactor);
    part.addM2N(m2n);
    part.communicateBoundingBox();
    
  }
  else{//SOLIDZ    
    
    mesh::Mesh::BoundingBoxMap receivedGlobalBB;    
    mesh::Mesh::BoundingBox localBB;

    // we receive other participants communicator size
    int receivedFeedbackSize = 3;    
    m2n->getMasterCommunication()->receive(receivedFeedbackSize, 0);

    for (int j=0; j < dimensions; j++) {
      localBB.push_back(std::make_pair(-1,-1));
    }
    for (int i=0; i < receivedFeedbackSize; i++) {
      receivedGlobalBB[i]=localBB;      
    } 

    // we receive golbal bounding box from othe participant!
     com::CommunicateBoundingBox(m2n->getMasterCommunication()).receiveBoundingBoxMap(receivedGlobalBB, 0 );

    // check wether we have received the correct com size
    BOOST_TEST(receivedFeedbackSize == 3);

    //check the validity of received golbal bounding box (globalBB) 
    BOOST_TEST(receivedGlobalBB[0][0].first == -1);
    BOOST_TEST(receivedGlobalBB[0][0].second == 5);
    BOOST_TEST(receivedGlobalBB[0][1].first == 0);
    BOOST_TEST(receivedGlobalBB[0][1].second == 3);
    BOOST_TEST(receivedGlobalBB[1][0].first == 0);
    BOOST_TEST(receivedGlobalBB[1][0].second == 1);
    BOOST_TEST(receivedGlobalBB[1][1].first == 3.5);
    BOOST_TEST(receivedGlobalBB[1][1].second == 4.5);
    BOOST_TEST(receivedGlobalBB[2][0].first == 2.5);
    BOOST_TEST(receivedGlobalBB[2][0].second == 4.5);
    BOOST_TEST(receivedGlobalBB[2][1].first == 5.5);
    BOOST_TEST(receivedGlobalBB[2][1].second == 7.0);      
    
  }
  
  tearDownParallelEnvironment();
}

BOOST_AUTO_TEST_CASE(TestCommunicateBoundingBox3D, * testing::OnSize(4))
{
  com::PtrCommunication participantCom =
      com::PtrCommunication(new com::SocketCommunication());
  m2n::DistributedComFactory::SharedPointer distrFactory = m2n::DistributedComFactory::SharedPointer(
      new m2n::GatherScatterComFactory(participantCom));
  m2n::PtrM2N m2n = m2n::PtrM2N(new m2n::M2N(participantCom, distrFactory));

  setupParallelEnvironment(m2n);

  int dimensions = 3;
  bool flipNormals = true;

  BOOST_TEST(utils::Parallel::getCommunicatorSize()==4); 
  

  if (utils::Parallel::getProcessRank() != 0) { //NASTIN
  
    mesh::PtrMesh pSolidzMesh(new mesh::Mesh("SolidzMesh", dimensions, flipNormals));

    if(utils::Parallel::getProcessRank() == 1){//Master
      Eigen::VectorXd position(dimensions);
      position << -1.0, 0.0, -1.0;
      mesh::Vertex& v0 = pSolidzMesh->createVertex(position);
      position << 1.0, 2.0, 1.0;
      mesh::Vertex& v1 = pSolidzMesh->createVertex(position);
      position << 5.0, 3.0, 5.0;
      mesh::Vertex& v2 = pSolidzMesh->createVertex(position);
      pSolidzMesh->createEdge(v0,v1);
      pSolidzMesh->createEdge(v1,v2);      
    }   
  
    else if(utils::Parallel::getProcessRank() == 2){//Slave1
      Eigen::VectorXd position(dimensions);
      position << 1.0, 3.5, 1.0;
      mesh::Vertex& v3 = pSolidzMesh->createVertex(position);
      position << 0.0, 4.5, 0.0;
      mesh::Vertex& v4 = pSolidzMesh->createVertex(position);
      pSolidzMesh->createEdge(v3,v4);
    }
    else if(utils::Parallel::getProcessRank() == 3){//Slave2
      Eigen::VectorXd position(dimensions);
      position << 2.5, 5.5, 2.5;
      mesh::Vertex& v5 = pSolidzMesh->createVertex(position);
      position << 4.5, 7.0, 4.5;
      mesh::Vertex& v6 = pSolidzMesh->createVertex(position); 
      pSolidzMesh->createEdge(v5,v6);
    }
 
    double safetyFactor = 0.0;
    bool hasToSend = true;    
    pSolidzMesh->computeState();
    
    ProvidedBoundingBox part(pSolidzMesh, hasToSend, safetyFactor);
    part.addM2N(m2n);
    part.communicateBoundingBox();
    
  }
  else{//SOLIDZ    
    
    mesh::Mesh::BoundingBoxMap receivedGlobalBB;    
    mesh::Mesh::BoundingBox localBB;

    // we receive other participants communicator size
    int remoteParComSize = 3;    
    m2n->getMasterCommunication()->receive(remoteParComSize, 0);

    for (int j=0; j < dimensions; j++) {
      localBB.push_back(std::make_pair(-1,-1));
    }
    for (int i=0; i < remoteParComSize; i++) {
      receivedGlobalBB[i]=localBB;      
    } 

    // we receive golbal bounding box from othe participant!
    com::CommunicateBoundingBox(m2n->getMasterCommunication()).receiveBoundingBoxMap(receivedGlobalBB, 0 );

    // check wether we have received the correct com size
    BOOST_TEST(remoteParComSize == 3);

    //check the validity of received golbal bounding box (globalBB) 
    BOOST_TEST(receivedGlobalBB[0][0].first == -1);
    BOOST_TEST(receivedGlobalBB[0][0].second == 5);
    BOOST_TEST(receivedGlobalBB[0][1].first == 0);
    BOOST_TEST(receivedGlobalBB[0][1].second == 3);
    BOOST_TEST(receivedGlobalBB[0][2].first == -1);
    BOOST_TEST(receivedGlobalBB[0][2].second == 5);
    BOOST_TEST(receivedGlobalBB[1][0].first == 0);
    BOOST_TEST(receivedGlobalBB[1][0].second == 1);
    BOOST_TEST(receivedGlobalBB[1][1].first == 3.5);
    BOOST_TEST(receivedGlobalBB[1][1].second == 4.5);
    BOOST_TEST(receivedGlobalBB[1][2].first == 0);
    BOOST_TEST(receivedGlobalBB[1][2].second == 1);
    BOOST_TEST(receivedGlobalBB[2][0].first == 2.5);
    BOOST_TEST(receivedGlobalBB[2][0].second == 4.5);    
    BOOST_TEST(receivedGlobalBB[2][1].first == 5.5);
    BOOST_TEST(receivedGlobalBB[2][1].second == 7.0);
    BOOST_TEST(receivedGlobalBB[2][2].first == 2.5);
    BOOST_TEST(receivedGlobalBB[2][2].second == 4.5);    
  }
  
  tearDownParallelEnvironment();
}


BOOST_AUTO_TEST_CASE(TestComputeBoundingBox, * testing::OnSize(4))
{
  com::PtrCommunication participantCom =
      com::PtrCommunication(new com::SocketCommunication());
  m2n::DistributedComFactory::SharedPointer distrFactory = m2n::DistributedComFactory::SharedPointer(
      new m2n::GatherScatterComFactory(participantCom));
  m2n::PtrM2N m2n = m2n::PtrM2N(new m2n::M2N(participantCom, distrFactory));

  setupParallelEnvironment(m2n);

  int dimensions = 2;
  bool flipNormals = true;

  BOOST_TEST(utils::Parallel::getCommunicatorSize()==4); 
  

  if (utils::Parallel::getProcessRank() == 0)
  {
    std::vector<int> connectedRanks = {0, 1, 2};
    m2n->getMasterCommunication()->send(connectedRanks, 0);

    // construct connection map
    std::map<int, std::vector<int>> sendConnectionMap;
    sendConnectionMap[0].push_back(1);
    sendConnectionMap[0].push_back(2);
    sendConnectionMap[1].push_back(0);
    sendConnectionMap[1].push_back(2);
    sendConnectionMap[2].push_back(0);
    sendConnectionMap[2].push_back(1);
    
    com::CommunicateBoundingBox(m2n->getMasterCommunication()).sendConnectionMap(sendConnectionMap, 0 );
  }
  else
  { //NASTIN
  
    mesh::PtrMesh pSolidzMesh(new mesh::Mesh("SolidzMesh", dimensions, flipNormals));    
 
    double safetyFactor = 0.0;
    bool hasToSend = true;    
    pSolidzMesh->computeState();
    
    ProvidedBoundingBox part(pSolidzMesh, hasToSend, safetyFactor);
    part.addM2N(m2n);
    part.computeBoundingBox();

    if(utils::Parallel::getProcessRank() == 1)
    {//Master
      BOOST_TEST(pSolidzMesh->getConnectedRanks().size() == 2);
      BOOST_TEST(pSolidzMesh->getConnectedRanks()[0] == 1);
      BOOST_TEST(pSolidzMesh->getConnectedRanks()[1] == 2);
    }   
    else if(utils::Parallel::getProcessRank() == 2)
    {//Slave1
      BOOST_TEST(pSolidzMesh->getConnectedRanks().size() == 2);
      BOOST_TEST(pSolidzMesh->getConnectedRanks()[0] == 0);
      BOOST_TEST(pSolidzMesh->getConnectedRanks()[1] == 2);
    }
    else if(utils::Parallel::getProcessRank() == 3)
    {//Slave2
      BOOST_TEST(pSolidzMesh->getConnectedRanks().size() == 2);
      BOOST_TEST(pSolidzMesh->getConnectedRanks()[0] == 0);
      BOOST_TEST(pSolidzMesh->getConnectedRanks()[1] == 1);
    }
    
  }  
  tearDownParallelEnvironment();
}

BOOST_AUTO_TEST_CASE(TestProvidedReceivedPartitionCommunicate, * testing::OnSize(4))
{
  //mesh creation
  int dimensions = 2;
  bool flipNormals = true;
  double safetyFactor = 0.1;
  bool hasToSend=true;
  mesh::PtrMesh mesh(new mesh::Mesh("mesh", dimensions, flipNormals));  
  
  switch (utils::Parallel::getProcessRank()) {
  case 0: {
    Eigen::VectorXd position(dimensions);
    position <<0.5, 0.0;
    mesh::Vertex& v1 = mesh->createVertex(position);
    position << 1.5, 0.0;
    mesh::Vertex& v2 = mesh->createVertex(position);
    position <<2.0, 1.0;
    mesh::Vertex& v3 = mesh->createVertex(position);
    position << 0.5, 1.0;
    mesh::Vertex& v4 = mesh->createVertex(position);
    mesh->createEdge(v1, v2);
    mesh->createEdge(v2, v3);
    mesh->createEdge(v3, v4);
    mesh->createEdge(v4, v1);

    mesh->getConnectedRanks().push_back(0);
    
    break;
  }
  case 1: {
    Eigen::VectorXd position(dimensions);
    position <<2.5, 0.0;
    mesh::Vertex& v1 = mesh->createVertex(position);
    position << 3.5, 0.0;
    mesh::Vertex& v2 = mesh->createVertex(position);
    position <<3.5, 1.0;
    mesh::Vertex& v3 = mesh->createVertex(position);
    position << 2.0, 1.0;
    mesh::Vertex& v4 = mesh->createVertex(position);
    mesh->createEdge(v1, v2);
    mesh->createEdge(v2, v3);
    mesh->createEdge(v3, v4);
    mesh->createEdge(v4, v1);

    mesh->getConnectedRanks().push_back(1);

    break;
  }
  case 2: {    

    mesh->getConnectedRanks().push_back(0);
    
    break;
  }
  case 3: {    

    mesh->getConnectedRanks().push_back(1);

<<<<<<< HEAD
    break;
  }
  }

  mesh->computeState();

  // create communicatror for master com and bb exchange/com/initial com_map
  com::PtrCommunication participantCom1 = com::PtrCommunication(new com::SocketCommunication());
  m2n::DistributedComFactory::SharedPointer distrFactory = m2n::DistributedComFactory::SharedPointer(new m2n::GatherScatterComFactory(participantCom1));
  m2n::PtrM2N m2n = m2n::PtrM2N(new m2n::M2N(participantCom1, distrFactory));
  setupM2NEnvironment(m2n);
  
=======
BOOST_AUTO_TEST_CASE(TestCommunicateLocalMeshPartitions, * testing::OnSize(4))
{
  //mesh creation
  int dimensions = 2;
  bool flipNormals = true;
  double safetyFactor = 0.1;
  bool hasToSend=true;
  mesh::PtrMesh mesh(new mesh::Mesh("mesh", dimensions, flipNormals));

>>>>>>> d48b59c1
  // create second communicator for m2n mesh and communciation map exchange 
  com::PtrCommunication participantsCom =  com::PtrCommunication(new com::SocketCommunication());
  com::PtrCommunicationFactory participantComFactory =  com::PtrCommunicationFactory(new com::SocketCommunicationFactory);
  m2n::DistributedComFactory::SharedPointer distributionFactory = m2n::DistributedComFactory::SharedPointer(new m2n::PointToPointComFactory(participantComFactory));
  m2n::PtrM2N p2p = m2n::PtrM2N(new m2n::M2N(participantsCom, distributionFactory));
<<<<<<< HEAD
  
=======

  setupM2NBaseEnvironment(p2p);
  
  switch (utils::Parallel::getProcessRank()) {
  case 0: {
    Eigen::VectorXd position(dimensions);
    position <<0.5, 0.0;
    mesh::Vertex& v1 = mesh->createVertex(position);
    position << 1.5, 0.0;
    mesh::Vertex& v2 = mesh->createVertex(position);
    position <<2.0, 1.0;
    mesh::Vertex& v3 = mesh->createVertex(position);
    position << 0.5, 1.0;
    mesh::Vertex& v4 = mesh->createVertex(position);
    mesh->createEdge(v1, v2);
    mesh->createEdge(v2, v3);
    mesh->createEdge(v3, v4);
    mesh->createEdge(v4, v1);

    mesh->getConnectedRanks().push_back(0);
    
    break;
  }
  case 1: {
    Eigen::VectorXd position(dimensions);
    position <<2.5, 0.0;
    mesh::Vertex& v1 = mesh->createVertex(position);
    position << 3.5, 0.0;
    mesh::Vertex& v2 = mesh->createVertex(position);
    position <<3.5, 1.0;
    mesh::Vertex& v3 = mesh->createVertex(position);
    position << 2.0, 1.0;
    mesh::Vertex& v4 = mesh->createVertex(position);
    mesh->createEdge(v1, v2);
    mesh->createEdge(v2, v3);
    mesh->createEdge(v3, v4);
    mesh->createEdge(v4, v1);

    mesh->getConnectedRanks().push_back(1);

    break;
  }
  case 2: {    

    mesh->getConnectedRanks().push_back(0);
    
    break;
  }
  case 3: {    

    mesh->getConnectedRanks().push_back(1);

    break;
  }
  }

  mesh->computeState();
    
>>>>>>> d48b59c1
  if(utils::Parallel::getProcessRank() < 2)
  {
    p2p->createDistributedCommunication(mesh);
    ProvidedBoundingBox part(mesh, hasToSend, safetyFactor);
<<<<<<< HEAD
    part.setM2N(p2p);
    p2p->requestSlavesPreConnection("Solid", "Fluid");

=======
    p2p->acceptSlavesPreConnection("SolidSlaves", "FluidSlaves");
    part.addM2N(p2p);
    
>>>>>>> d48b59c1
    part.communicate();
  }
  else
  {
    p2p->createDistributedCommunication(mesh);
    ReceivedBoundingBox part(mesh, safetyFactor);
<<<<<<< HEAD
    part.setM2N(p2p);
    p2p->acceptSlavesPreConnection("Solid", "Fluid");
=======
    p2p->requestSlavesPreConnection("SolidSlaves", "FluidSlaves");    
    part.addM2N(p2p);    
>>>>>>> d48b59c1

    part.communicate();

    BOOST_TEST(mesh->vertices().size()==4);


    if(utils::Parallel::getProcessRank() == 2)
    {
      BOOST_TEST(mesh->vertices()[0].getCoords()[0]==0.5);
      BOOST_TEST(mesh->vertices()[0].getCoords()[1]==0.0);
      BOOST_TEST(mesh->vertices()[1].getCoords()[0]==1.5);
      BOOST_TEST(mesh->vertices()[1].getCoords()[1]==0.0);
      BOOST_TEST(mesh->vertices()[2].getCoords()[0]==2.0);
      BOOST_TEST(mesh->vertices()[2].getCoords()[1]==1.0);
      BOOST_TEST(mesh->vertices()[3].getCoords()[0]==0.5);
      BOOST_TEST(mesh->vertices()[3].getCoords()[1]==1.0);
    } else
    {
      BOOST_TEST(mesh->vertices()[0].getCoords()[0]==2.5);
      BOOST_TEST(mesh->vertices()[0].getCoords()[1]==0.0);
      BOOST_TEST(mesh->vertices()[1].getCoords()[0]==3.5);
      BOOST_TEST(mesh->vertices()[1].getCoords()[1]==0.0);
      BOOST_TEST(mesh->vertices()[2].getCoords()[0]==3.5);
      BOOST_TEST(mesh->vertices()[2].getCoords()[1]==1.0);
      BOOST_TEST(mesh->vertices()[3].getCoords()[0]==2.0);
      BOOST_TEST(mesh->vertices()[3].getCoords()[1]==1.0);
    }

  }
  
  tearDownParallelEnvironment();
}

<<<<<<< HEAD
//for both participants: receivd and provided!
BOOST_AUTO_TEST_CASE(TestCompute2D, * testing::OnSize(4))
{

  //mesh creation
  int dimensions = 2;
  bool flipNormals = true;
  double safetyFactor = 0.0;
  bool hasToSend=true;
  mesh::PtrMesh mesh(new mesh::Mesh("mesh", dimensions, flipNormals));
  mesh::PtrMesh receivedMesh(new mesh::Mesh("mesh", dimensions, flipNormals));  
=======

BOOST_AUTO_TEST_CASE(TestCompute2D, * testing::OnSize(4))
{
  //mesh creation
  int dimensions = 2;
  bool flipNormals = true;
  double safetyFactor = 0;
  bool hasToSend=true;
  mesh::PtrMesh mesh(new mesh::Mesh("mesh", dimensions, flipNormals));
  mesh::PtrMesh receivedMesh(new mesh::Mesh("mesh", dimensions, flipNormals));

>>>>>>> d48b59c1
  
  switch (utils::Parallel::getProcessRank()) {
  case 0: {
    Eigen::VectorXd position(dimensions);
    position << -2.0, 0.0;
    mesh->createVertex(position);
    position << -1.0, 0.0;
    mesh->createVertex(position);
    position <<  0.0, 1.0;
    mesh->createVertex(position);
    position << -1.0, 1.0;
    mesh->createVertex(position);
    position << -2.0, 1.0;
<<<<<<< HEAD
    mesh->createVertex(position);   
=======
    mesh->createVertex(position);
    position << -2.0, 2.0;
    mesh->createVertex(position);
    position << -1.0, 2.0;
    mesh->createVertex(position);
    position <<  0.0, 2.0;
    mesh->createVertex(position);

>>>>>>> d48b59c1
    break;
  }
  case 1: {
    Eigen::VectorXd position(dimensions);
    position << -0.5, 0.0;
    mesh->createVertex(position);
    position <<  1.0, 0.0;
    mesh->createVertex(position);
    position <<  2.0, 0.0;
    mesh->createVertex(position);
    position <<  2.0, 1.0;
    mesh->createVertex(position);
    position <<  1.0, 1.0;
<<<<<<< HEAD
=======
    mesh->createVertex(position);
    position <<  1.0, 2.0;
    mesh->createVertex(position);
    position <<  2.0, 2.0;
    mesh->createVertex(position);
    
>>>>>>> d48b59c1
    break;
  }
  case 2: { 
    Eigen::VectorXd position(dimensions);
    position <<  0.0,  0.0;
    mesh->createVertex(position);
    position <<  0.0, -1.0;
    mesh->createVertex(position);
    position << -1.0,  0.0;
    mesh->createVertex(position);
    position << -1.0, -1.0;
    mesh->createVertex(position);
    position << -2.0, -0.0;
    mesh->createVertex(position);
    position << -2.0, -1.0;
<<<<<<< HEAD
    mesh->createVertex(position); 
=======
    mesh->createVertex(position);
    
>>>>>>> d48b59c1
    break;
  }
  case 3: {
    Eigen::VectorXd position(dimensions);
    position << 0.0,  0.0;
    mesh->createVertex(position);
    position << 1.0,  0.0;
    mesh->createVertex(position);
    position << 0.0, -1.0;
    mesh->createVertex(position);
    position << 1.0, -1.0;
    mesh->createVertex(position);
    position << 2.0,  0.0;
    mesh->createVertex(position);
    position << 2.0, -1.0;
    mesh->createVertex(position);    
    break;    
  }
  }

  mesh->computeState();
<<<<<<< HEAD
  
  // create communicatror for master com and bb exchange/com/initial com_map
  com::PtrCommunication participantCom1 = com::PtrCommunication(new com::SocketCommunication());
  m2n::DistributedComFactory::SharedPointer distrFactory = m2n::DistributedComFactory::SharedPointer(new m2n::GatherScatterComFactory(participantCom1));
  m2n::PtrM2N m2n = m2n::PtrM2N(new m2n::M2N(participantCom1, distrFactory));
  setupM2NEnvironment(m2n);

  // create second communicator for m2n mesh and communciation map exchange 
=======

  // create the communicator for m2n mesh and communciation map exchange 
>>>>>>> d48b59c1
  com::PtrCommunication participantsCom =  com::PtrCommunication(new com::SocketCommunication());
  com::PtrCommunicationFactory participantComFactory =  com::PtrCommunicationFactory(new com::SocketCommunicationFactory);
  m2n::DistributedComFactory::SharedPointer distributionFactory = m2n::DistributedComFactory::SharedPointer(new m2n::PointToPointComFactory(participantComFactory));
  m2n::PtrM2N p2p = m2n::PtrM2N(new m2n::M2N(participantsCom, distributionFactory));

<<<<<<< HEAD
=======
  setupM2NBaseEnvironment(p2p);
  
>>>>>>> d48b59c1
  if(utils::Parallel::getProcessRank() < 2)
  {
    p2p->createDistributedCommunication(mesh);
    ProvidedBoundingBox part(mesh, hasToSend, safetyFactor);
<<<<<<< HEAD
    part.setM2N(m2n);
    
=======
    part.addM2N(p2p);

>>>>>>> d48b59c1
    part.communicateBoundingBox();
    part.computeBoundingBox();

    if(utils::Parallel::getProcessRank() == 0 )
    {      
      BOOST_TEST(mesh->getConnectedRanks().size() == 2);
      BOOST_TEST(mesh->getConnectedRanks()[0] == 0);
      BOOST_TEST(mesh->getConnectedRanks()[1] == 1);
    }
    else
    {
      BOOST_TEST(mesh->getConnectedRanks().size() == 2);
      BOOST_TEST(mesh->getConnectedRanks()[0] == 0);
      BOOST_TEST(mesh->getConnectedRanks()[1] == 1);
    }
<<<<<<< HEAD
 
    part.setM2N(p2p);
    
    p2p->requestSlavesPreConnection("Solid", "Fluid");
    part.communicate();
    part.compute();
=======

     p2p->acceptSlavesPreConnection("FluidSlaves", "SolidSlaves");
    
     part.communicate();
     part.compute();
>>>>>>> d48b59c1
    

    if(utils::Parallel::getProcessRank() == 0 )
    {
      BOOST_TEST(mesh->getCommunicationMap()[0][0] == 0);
      BOOST_TEST(mesh->getCommunicationMap()[0][1] == 1);      
    }
    else
    {
      BOOST_TEST(mesh->getCommunicationMap()[0][0] == 0);
      BOOST_TEST(mesh->getCommunicationMap()[1][0] == 1);
      BOOST_TEST(mesh->getCommunicationMap()[1][1] == 2);
    } 
    
  }
  else
  {
    p2p->createDistributedCommunication(receivedMesh);
    mapping::PtrMapping boundingFromMapping = mapping::PtrMapping(new mapping::NearestNeighborMapping(mapping::Mapping::CONSISTENT, dimensions));
    mapping::PtrMapping boundingToMapping = mapping::PtrMapping(new mapping::NearestNeighborMapping(mapping::Mapping::CONSERVATIVE, dimensions));
    boundingFromMapping->setMeshes(receivedMesh, mesh);
    boundingToMapping->setMeshes(mesh, receivedMesh);

    ReceivedBoundingBox part(receivedMesh, safetyFactor);  
<<<<<<< HEAD
    
    part.setM2N(m2n);
    part.setFromMapping(boundingFromMapping);
    part.setToMapping(boundingToMapping);
    part.communicateBoundingBox();    
    part.computeBoundingBox();
    
    part.setM2N(p2p);
    p2p->acceptSlavesPreConnection("Solid", "Fluid"); 
=======
   
    part.addM2N(p2p);

    part.setFromMapping(boundingFromMapping);
    part.setToMapping(boundingToMapping);

    part.communicateBoundingBox();    
    part.computeBoundingBox(); 

    p2p->requestSlavesPreConnection("FluidSlaves", "SolidSlaves");
    
>>>>>>> d48b59c1
    part.communicate();
    part.compute();
  }
  tearDownParallelEnvironment();
}

<<<<<<< HEAD
=======


>>>>>>> d48b59c1
BOOST_AUTO_TEST_CASE(TestCompute3D, * testing::OnSize(4))
{

  //mesh creation
  int dimensions = 3;
  bool flipNormals = true;
  double safetyFactor = 0.0;
  bool hasToSend=true;
  mesh::PtrMesh mesh(new mesh::Mesh("mesh", dimensions, flipNormals));
<<<<<<< HEAD
  mesh::PtrMesh receivedMesh(new mesh::Mesh("mesh", dimensions, flipNormals));  
=======
  mesh::PtrMesh receivedMesh(new mesh::Mesh("mesh", dimensions, flipNormals));
>>>>>>> d48b59c1
  
  switch (utils::Parallel::getProcessRank()) {
  case 0: {
    Eigen::VectorXd position(dimensions);
    position << -2.0, 0.0, 0.0;
    mesh->createVertex(position);
    position << -1.0, 0.0, 0.0;
    mesh->createVertex(position);
    position <<  0.0, 1.0, 1.0;
    mesh->createVertex(position);
    position << -1.0, 1.0, 1.0;
    mesh->createVertex(position);
    position << -2.0, 1.0, 1.0;
    mesh->createVertex(position);
<<<<<<< HEAD
=======

>>>>>>> d48b59c1
    break;
  }
  case 1: {
    Eigen::VectorXd position(dimensions);
    position << -0.5, 0.0, 0.0;
    mesh->createVertex(position);
    position <<  1.0, 0.0, 0.0;
    mesh->createVertex(position);
    position <<  2.0, 0.0, 0.0;
    mesh->createVertex(position);
    position <<  2.0, 1.0, 1.0;
    mesh->createVertex(position);
    position <<  1.0, 1.0, 1.0;
    mesh->createVertex(position);
    break;
  }
  case 2: { 
    Eigen::VectorXd position(dimensions);
    position <<  0.0,  0.0, 0.0;
    mesh->createVertex(position);
    position <<  0.0, -1.0, 1.0;
    mesh->createVertex(position);
    position << -1.0,  0.0, 0.0;
    mesh->createVertex(position);
    position << -1.0, -1.0, 1.0;
    mesh->createVertex(position);
    position << -2.0, -0.0, 0.0;
    mesh->createVertex(position);
    position << -2.0, -1.0, 1.0;
<<<<<<< HEAD
    mesh->createVertex(position); 
=======
    mesh->createVertex(position);
    
>>>>>>> d48b59c1
    break;
  }
  case 3: {
    Eigen::VectorXd position(dimensions);
    position << 0.0,  0.0, 0.0;
    mesh->createVertex(position);
    position << 1.0,  0.0, 0.0;
    mesh->createVertex(position);
    position << 0.0, -1.0, 1.0;
    mesh->createVertex(position);
    position << 1.0, -1.0, 1.0;
    mesh->createVertex(position);
    position << 2.0,  0.0, 0.0;
    mesh->createVertex(position);
    position << 2.0, -1.0, 0.0;
    mesh->createVertex(position);    
    break;    
  }
  }

  mesh->computeState();
<<<<<<< HEAD
  
  // create communicatror for master com and bb exchange/com/initial com_map
  com::PtrCommunication participantCom1 = com::PtrCommunication(new com::SocketCommunication());
  m2n::DistributedComFactory::SharedPointer distrFactory = m2n::DistributedComFactory::SharedPointer(new m2n::GatherScatterComFactory(participantCom1));
  m2n::PtrM2N m2n = m2n::PtrM2N(new m2n::M2N(participantCom1, distrFactory));
  setupM2NEnvironment(m2n);

  // create second communicator for m2n mesh and communciation map exchange 
=======


  // create the communicator for m2n mesh and communciation map exchange 
>>>>>>> d48b59c1
  com::PtrCommunication participantsCom =  com::PtrCommunication(new com::SocketCommunication());
  com::PtrCommunicationFactory participantComFactory =  com::PtrCommunicationFactory(new com::SocketCommunicationFactory);
  m2n::DistributedComFactory::SharedPointer distributionFactory = m2n::DistributedComFactory::SharedPointer(new m2n::PointToPointComFactory(participantComFactory));
  m2n::PtrM2N p2p = m2n::PtrM2N(new m2n::M2N(participantsCom, distributionFactory));

<<<<<<< HEAD
=======
  setupM2NBaseEnvironment(p2p);
  
>>>>>>> d48b59c1
  if(utils::Parallel::getProcessRank() < 2)
  {
    p2p->createDistributedCommunication(mesh);
    ProvidedBoundingBox part(mesh, hasToSend, safetyFactor);
<<<<<<< HEAD
    part.setM2N(m2n);
=======
    part.addM2N(p2p);
>>>>>>> d48b59c1
    
    part.communicateBoundingBox();
    part.computeBoundingBox();

    if(utils::Parallel::getProcessRank() == 0 )
    {      
      BOOST_TEST(mesh->getConnectedRanks().size() == 2);
      BOOST_TEST(mesh->getConnectedRanks()[0] == 0);
      BOOST_TEST(mesh->getConnectedRanks()[1] == 1);
    }
    else
    {
      BOOST_TEST(mesh->getConnectedRanks().size() == 2);
      BOOST_TEST(mesh->getConnectedRanks()[0] == 0);
      BOOST_TEST(mesh->getConnectedRanks()[1] == 1);
    }
<<<<<<< HEAD
 
    part.setM2N(p2p);
    
    p2p->requestSlavesPreConnection("Solid", "Fluid");
=======

    p2p->acceptSlavesPreConnection("FluidSlaves", "SolidSlaves");

>>>>>>> d48b59c1
    part.communicate();
    part.compute();
    
    if(utils::Parallel::getProcessRank() == 0 )
    {
      BOOST_TEST(mesh->getCommunicationMap()[0][0] == 0);
      BOOST_TEST(mesh->getCommunicationMap()[0][1] == 1);      
    }
    else
    {
      BOOST_TEST(mesh->getCommunicationMap()[0][0] == 0);
      BOOST_TEST(mesh->getCommunicationMap()[1][0] == 1);
      BOOST_TEST(mesh->getCommunicationMap()[1][1] == 2);
    }     
  }
  else
  {
    p2p->createDistributedCommunication(receivedMesh);
    mapping::PtrMapping boundingFromMapping = mapping::PtrMapping(new mapping::NearestNeighborMapping(mapping::Mapping::CONSISTENT, dimensions));
    mapping::PtrMapping boundingToMapping = mapping::PtrMapping(new mapping::NearestNeighborMapping(mapping::Mapping::CONSERVATIVE, dimensions));
    boundingFromMapping->setMeshes(receivedMesh, mesh);
    boundingToMapping->setMeshes(mesh, receivedMesh);

<<<<<<< HEAD
    ReceivedBoundingBox part(receivedMesh, safetyFactor);  
    
    part.setM2N(m2n);
=======
    ReceivedBoundingBox part(receivedMesh, safetyFactor);
    part.addM2N(p2p);

>>>>>>> d48b59c1
    part.setFromMapping(boundingFromMapping);
    part.setToMapping(boundingToMapping);
    part.communicateBoundingBox();    
    part.computeBoundingBox();
<<<<<<< HEAD
    
    part.setM2N(p2p);
    p2p->acceptSlavesPreConnection("Solid", "Fluid"); 
=======

    p2p->requestSlavesPreConnection("FluidSlaves", "SolidSlaves");
     
>>>>>>> d48b59c1
    part.communicate();
    part.compute();
  }
  tearDownParallelEnvironment();
}
<<<<<<< HEAD
=======


>>>>>>> d48b59c1

BOOST_AUTO_TEST_SUITE_END()
BOOST_AUTO_TEST_SUITE_END()
#endif // PRECICE_NO_MPI<|MERGE_RESOLUTION|>--- conflicted
+++ resolved
@@ -102,70 +102,6 @@
   }  
 }
 
-<<<<<<< HEAD
-void setupM2NEnvironment(m2n::PtrM2N m2n){
-  assertion(utils::Parallel::getCommunicatorSize() == 4);
-
-  com::PtrCommunication masterSlaveCom =
-        com::PtrCommunication(new com::MPIDirectCommunication());
-  utils::MasterSlave::_communication = masterSlaveCom;
-
-  utils::Parallel::synchronizeProcesses();
-
-  if (utils::Parallel::getProcessRank() == 0){ //Master Fluid
-    utils::Parallel::splitCommunicator( "FluidMaster" );
-    m2n->acceptMasterConnection ( "FluidMaster", "SolidMaster");
-    utils::MasterSlave::_rank = 0;
-    utils::MasterSlave::_size = 2;
-    utils::MasterSlave::_slaveMode = false;
-    utils::MasterSlave::_masterMode = true;
-   
-  }
-  else if(utils::Parallel::getProcessRank() == 1){//Slave1
-    utils::Parallel::splitCommunicator( "Fluid");
-    utils::MasterSlave::_rank = 1;
-    utils::MasterSlave::_size = 2;
-    utils::MasterSlave::_slaveMode = true;
-    utils::MasterSlave::_masterMode = false;
-   
-  }
-  else if(utils::Parallel::getProcessRank() == 2){//Master Solid
-    utils::Parallel::splitCommunicator( "SolidMaster" );
-    m2n->requestMasterConnection ( "FluidMaster", "SolidMaster" );
-    utils::MasterSlave::_rank = 0;
-    utils::MasterSlave::_size = 2;
-    utils::MasterSlave::_slaveMode = false;
-    utils::MasterSlave::_masterMode = true;
-   
-  }
-  else if(utils::Parallel::getProcessRank() == 3){//Slave2
-    utils::Parallel::splitCommunicator( "Solid");
-    utils::MasterSlave::_rank = 1;
-    utils::MasterSlave::_size = 2;
-    utils::MasterSlave::_slaveMode = true;
-    utils::MasterSlave::_masterMode = false;
-   
- }
-
-  if(utils::Parallel::getProcessRank() == 0){//Master
-    masterSlaveCom->acceptConnection ( "FluidMaster", "Fluid", utils::Parallel::getProcessRank());
-    masterSlaveCom->setRankOffset(1);
-  }
-  else if(utils::Parallel::getProcessRank() == 1){//Slave
-    masterSlaveCom->requestConnection( "FluidMaster", "Fluid", 0 , 1 );
-  }
-
-  if(utils::Parallel::getProcessRank() == 2){//Master
-    masterSlaveCom->acceptConnection ( "SolidMaster", "Solid", utils::Parallel::getProcessRank());
-    masterSlaveCom->setRankOffset(1);
-  }
-  else if(utils::Parallel::getProcessRank() == 3){//Slave
-    masterSlaveCom->requestConnection( "SolidMaster", "Solid", 0 , 1 );
-  }
-}
-
-=======
->>>>>>> d48b59c1
 void tearDownParallelEnvironment(){
   utils::MasterSlave::_communication = nullptr;
   utils::MasterSlave::reset();
@@ -449,14 +385,23 @@
   tearDownParallelEnvironment();
 }
 
-BOOST_AUTO_TEST_CASE(TestProvidedReceivedPartitionCommunicate, * testing::OnSize(4))
+
+BOOST_AUTO_TEST_CASE(TestCommunicateLocalMeshPartitions, * testing::OnSize(4))
 {
   //mesh creation
   int dimensions = 2;
   bool flipNormals = true;
   double safetyFactor = 0.1;
   bool hasToSend=true;
-  mesh::PtrMesh mesh(new mesh::Mesh("mesh", dimensions, flipNormals));  
+  mesh::PtrMesh mesh(new mesh::Mesh("mesh", dimensions, flipNormals));
+
+  // create second communicator for m2n mesh and communciation map exchange 
+  com::PtrCommunication participantsCom =  com::PtrCommunication(new com::SocketCommunication());
+  com::PtrCommunicationFactory participantComFactory =  com::PtrCommunicationFactory(new com::SocketCommunicationFactory);
+  m2n::DistributedComFactory::SharedPointer distributionFactory = m2n::DistributedComFactory::SharedPointer(new m2n::PointToPointComFactory(participantComFactory));
+  m2n::PtrM2N p2p = m2n::PtrM2N(new m2n::M2N(participantsCom, distributionFactory));
+
+  setupM2NBaseEnvironment(p2p);
   
   switch (utils::Parallel::getProcessRank()) {
   case 0: {
@@ -507,123 +452,27 @@
 
     mesh->getConnectedRanks().push_back(1);
 
-<<<<<<< HEAD
     break;
   }
   }
 
   mesh->computeState();
-
-  // create communicatror for master com and bb exchange/com/initial com_map
-  com::PtrCommunication participantCom1 = com::PtrCommunication(new com::SocketCommunication());
-  m2n::DistributedComFactory::SharedPointer distrFactory = m2n::DistributedComFactory::SharedPointer(new m2n::GatherScatterComFactory(participantCom1));
-  m2n::PtrM2N m2n = m2n::PtrM2N(new m2n::M2N(participantCom1, distrFactory));
-  setupM2NEnvironment(m2n);
-  
-=======
-BOOST_AUTO_TEST_CASE(TestCommunicateLocalMeshPartitions, * testing::OnSize(4))
-{
-  //mesh creation
-  int dimensions = 2;
-  bool flipNormals = true;
-  double safetyFactor = 0.1;
-  bool hasToSend=true;
-  mesh::PtrMesh mesh(new mesh::Mesh("mesh", dimensions, flipNormals));
-
->>>>>>> d48b59c1
-  // create second communicator for m2n mesh and communciation map exchange 
-  com::PtrCommunication participantsCom =  com::PtrCommunication(new com::SocketCommunication());
-  com::PtrCommunicationFactory participantComFactory =  com::PtrCommunicationFactory(new com::SocketCommunicationFactory);
-  m2n::DistributedComFactory::SharedPointer distributionFactory = m2n::DistributedComFactory::SharedPointer(new m2n::PointToPointComFactory(participantComFactory));
-  m2n::PtrM2N p2p = m2n::PtrM2N(new m2n::M2N(participantsCom, distributionFactory));
-<<<<<<< HEAD
-  
-=======
-
-  setupM2NBaseEnvironment(p2p);
-  
-  switch (utils::Parallel::getProcessRank()) {
-  case 0: {
-    Eigen::VectorXd position(dimensions);
-    position <<0.5, 0.0;
-    mesh::Vertex& v1 = mesh->createVertex(position);
-    position << 1.5, 0.0;
-    mesh::Vertex& v2 = mesh->createVertex(position);
-    position <<2.0, 1.0;
-    mesh::Vertex& v3 = mesh->createVertex(position);
-    position << 0.5, 1.0;
-    mesh::Vertex& v4 = mesh->createVertex(position);
-    mesh->createEdge(v1, v2);
-    mesh->createEdge(v2, v3);
-    mesh->createEdge(v3, v4);
-    mesh->createEdge(v4, v1);
-
-    mesh->getConnectedRanks().push_back(0);
-    
-    break;
-  }
-  case 1: {
-    Eigen::VectorXd position(dimensions);
-    position <<2.5, 0.0;
-    mesh::Vertex& v1 = mesh->createVertex(position);
-    position << 3.5, 0.0;
-    mesh::Vertex& v2 = mesh->createVertex(position);
-    position <<3.5, 1.0;
-    mesh::Vertex& v3 = mesh->createVertex(position);
-    position << 2.0, 1.0;
-    mesh::Vertex& v4 = mesh->createVertex(position);
-    mesh->createEdge(v1, v2);
-    mesh->createEdge(v2, v3);
-    mesh->createEdge(v3, v4);
-    mesh->createEdge(v4, v1);
-
-    mesh->getConnectedRanks().push_back(1);
-
-    break;
-  }
-  case 2: {    
-
-    mesh->getConnectedRanks().push_back(0);
-    
-    break;
-  }
-  case 3: {    
-
-    mesh->getConnectedRanks().push_back(1);
-
-    break;
-  }
-  }
-
-  mesh->computeState();
-    
->>>>>>> d48b59c1
+    
   if(utils::Parallel::getProcessRank() < 2)
   {
     p2p->createDistributedCommunication(mesh);
     ProvidedBoundingBox part(mesh, hasToSend, safetyFactor);
-<<<<<<< HEAD
-    part.setM2N(p2p);
-    p2p->requestSlavesPreConnection("Solid", "Fluid");
-
-=======
     p2p->acceptSlavesPreConnection("SolidSlaves", "FluidSlaves");
     part.addM2N(p2p);
     
->>>>>>> d48b59c1
     part.communicate();
   }
   else
   {
     p2p->createDistributedCommunication(mesh);
     ReceivedBoundingBox part(mesh, safetyFactor);
-<<<<<<< HEAD
-    part.setM2N(p2p);
-    p2p->acceptSlavesPreConnection("Solid", "Fluid");
-=======
     p2p->requestSlavesPreConnection("SolidSlaves", "FluidSlaves");    
     part.addM2N(p2p);    
->>>>>>> d48b59c1
 
     part.communicate();
 
@@ -657,19 +506,6 @@
   tearDownParallelEnvironment();
 }
 
-<<<<<<< HEAD
-//for both participants: receivd and provided!
-BOOST_AUTO_TEST_CASE(TestCompute2D, * testing::OnSize(4))
-{
-
-  //mesh creation
-  int dimensions = 2;
-  bool flipNormals = true;
-  double safetyFactor = 0.0;
-  bool hasToSend=true;
-  mesh::PtrMesh mesh(new mesh::Mesh("mesh", dimensions, flipNormals));
-  mesh::PtrMesh receivedMesh(new mesh::Mesh("mesh", dimensions, flipNormals));  
-=======
 
 BOOST_AUTO_TEST_CASE(TestCompute2D, * testing::OnSize(4))
 {
@@ -681,7 +517,6 @@
   mesh::PtrMesh mesh(new mesh::Mesh("mesh", dimensions, flipNormals));
   mesh::PtrMesh receivedMesh(new mesh::Mesh("mesh", dimensions, flipNormals));
 
->>>>>>> d48b59c1
   
   switch (utils::Parallel::getProcessRank()) {
   case 0: {
@@ -695,9 +530,6 @@
     position << -1.0, 1.0;
     mesh->createVertex(position);
     position << -2.0, 1.0;
-<<<<<<< HEAD
-    mesh->createVertex(position);   
-=======
     mesh->createVertex(position);
     position << -2.0, 2.0;
     mesh->createVertex(position);
@@ -706,7 +538,6 @@
     position <<  0.0, 2.0;
     mesh->createVertex(position);
 
->>>>>>> d48b59c1
     break;
   }
   case 1: {
@@ -720,15 +551,12 @@
     position <<  2.0, 1.0;
     mesh->createVertex(position);
     position <<  1.0, 1.0;
-<<<<<<< HEAD
-=======
     mesh->createVertex(position);
     position <<  1.0, 2.0;
     mesh->createVertex(position);
     position <<  2.0, 2.0;
     mesh->createVertex(position);
     
->>>>>>> d48b59c1
     break;
   }
   case 2: { 
@@ -744,12 +572,8 @@
     position << -2.0, -0.0;
     mesh->createVertex(position);
     position << -2.0, -1.0;
-<<<<<<< HEAD
-    mesh->createVertex(position); 
-=======
-    mesh->createVertex(position);
-    
->>>>>>> d48b59c1
+    mesh->createVertex(position);
+    
     break;
   }
   case 3: {
@@ -771,40 +595,21 @@
   }
 
   mesh->computeState();
-<<<<<<< HEAD
-  
-  // create communicatror for master com and bb exchange/com/initial com_map
-  com::PtrCommunication participantCom1 = com::PtrCommunication(new com::SocketCommunication());
-  m2n::DistributedComFactory::SharedPointer distrFactory = m2n::DistributedComFactory::SharedPointer(new m2n::GatherScatterComFactory(participantCom1));
-  m2n::PtrM2N m2n = m2n::PtrM2N(new m2n::M2N(participantCom1, distrFactory));
-  setupM2NEnvironment(m2n);
-
-  // create second communicator for m2n mesh and communciation map exchange 
-=======
 
   // create the communicator for m2n mesh and communciation map exchange 
->>>>>>> d48b59c1
   com::PtrCommunication participantsCom =  com::PtrCommunication(new com::SocketCommunication());
   com::PtrCommunicationFactory participantComFactory =  com::PtrCommunicationFactory(new com::SocketCommunicationFactory);
   m2n::DistributedComFactory::SharedPointer distributionFactory = m2n::DistributedComFactory::SharedPointer(new m2n::PointToPointComFactory(participantComFactory));
   m2n::PtrM2N p2p = m2n::PtrM2N(new m2n::M2N(participantsCom, distributionFactory));
 
-<<<<<<< HEAD
-=======
   setupM2NBaseEnvironment(p2p);
   
->>>>>>> d48b59c1
   if(utils::Parallel::getProcessRank() < 2)
   {
     p2p->createDistributedCommunication(mesh);
     ProvidedBoundingBox part(mesh, hasToSend, safetyFactor);
-<<<<<<< HEAD
-    part.setM2N(m2n);
-    
-=======
     part.addM2N(p2p);
 
->>>>>>> d48b59c1
     part.communicateBoundingBox();
     part.computeBoundingBox();
 
@@ -820,20 +625,11 @@
       BOOST_TEST(mesh->getConnectedRanks()[0] == 0);
       BOOST_TEST(mesh->getConnectedRanks()[1] == 1);
     }
-<<<<<<< HEAD
- 
-    part.setM2N(p2p);
-    
-    p2p->requestSlavesPreConnection("Solid", "Fluid");
-    part.communicate();
-    part.compute();
-=======
 
      p2p->acceptSlavesPreConnection("FluidSlaves", "SolidSlaves");
     
      part.communicate();
      part.compute();
->>>>>>> d48b59c1
     
 
     if(utils::Parallel::getProcessRank() == 0 )
@@ -858,40 +654,25 @@
     boundingToMapping->setMeshes(mesh, receivedMesh);
 
     ReceivedBoundingBox part(receivedMesh, safetyFactor);  
-<<<<<<< HEAD
-    
-    part.setM2N(m2n);
+   
+    part.addM2N(p2p);
+
     part.setFromMapping(boundingFromMapping);
     part.setToMapping(boundingToMapping);
-    part.communicateBoundingBox();    
-    part.computeBoundingBox();
-    
-    part.setM2N(p2p);
-    p2p->acceptSlavesPreConnection("Solid", "Fluid"); 
-=======
-   
-    part.addM2N(p2p);
-
-    part.setFromMapping(boundingFromMapping);
-    part.setToMapping(boundingToMapping);
 
     part.communicateBoundingBox();    
     part.computeBoundingBox(); 
 
     p2p->requestSlavesPreConnection("FluidSlaves", "SolidSlaves");
     
->>>>>>> d48b59c1
     part.communicate();
     part.compute();
   }
   tearDownParallelEnvironment();
 }
 
-<<<<<<< HEAD
-=======
-
-
->>>>>>> d48b59c1
+
+
 BOOST_AUTO_TEST_CASE(TestCompute3D, * testing::OnSize(4))
 {
 
@@ -901,11 +682,7 @@
   double safetyFactor = 0.0;
   bool hasToSend=true;
   mesh::PtrMesh mesh(new mesh::Mesh("mesh", dimensions, flipNormals));
-<<<<<<< HEAD
-  mesh::PtrMesh receivedMesh(new mesh::Mesh("mesh", dimensions, flipNormals));  
-=======
   mesh::PtrMesh receivedMesh(new mesh::Mesh("mesh", dimensions, flipNormals));
->>>>>>> d48b59c1
   
   switch (utils::Parallel::getProcessRank()) {
   case 0: {
@@ -920,10 +697,7 @@
     mesh->createVertex(position);
     position << -2.0, 1.0, 1.0;
     mesh->createVertex(position);
-<<<<<<< HEAD
-=======
-
->>>>>>> d48b59c1
+
     break;
   }
   case 1: {
@@ -953,12 +727,8 @@
     position << -2.0, -0.0, 0.0;
     mesh->createVertex(position);
     position << -2.0, -1.0, 1.0;
-<<<<<<< HEAD
-    mesh->createVertex(position); 
-=======
-    mesh->createVertex(position);
-    
->>>>>>> d48b59c1
+    mesh->createVertex(position);
+    
     break;
   }
   case 3: {
@@ -980,39 +750,21 @@
   }
 
   mesh->computeState();
-<<<<<<< HEAD
-  
-  // create communicatror for master com and bb exchange/com/initial com_map
-  com::PtrCommunication participantCom1 = com::PtrCommunication(new com::SocketCommunication());
-  m2n::DistributedComFactory::SharedPointer distrFactory = m2n::DistributedComFactory::SharedPointer(new m2n::GatherScatterComFactory(participantCom1));
-  m2n::PtrM2N m2n = m2n::PtrM2N(new m2n::M2N(participantCom1, distrFactory));
-  setupM2NEnvironment(m2n);
-
-  // create second communicator for m2n mesh and communciation map exchange 
-=======
 
 
   // create the communicator for m2n mesh and communciation map exchange 
->>>>>>> d48b59c1
   com::PtrCommunication participantsCom =  com::PtrCommunication(new com::SocketCommunication());
   com::PtrCommunicationFactory participantComFactory =  com::PtrCommunicationFactory(new com::SocketCommunicationFactory);
   m2n::DistributedComFactory::SharedPointer distributionFactory = m2n::DistributedComFactory::SharedPointer(new m2n::PointToPointComFactory(participantComFactory));
   m2n::PtrM2N p2p = m2n::PtrM2N(new m2n::M2N(participantsCom, distributionFactory));
 
-<<<<<<< HEAD
-=======
   setupM2NBaseEnvironment(p2p);
   
->>>>>>> d48b59c1
   if(utils::Parallel::getProcessRank() < 2)
   {
     p2p->createDistributedCommunication(mesh);
     ProvidedBoundingBox part(mesh, hasToSend, safetyFactor);
-<<<<<<< HEAD
-    part.setM2N(m2n);
-=======
     part.addM2N(p2p);
->>>>>>> d48b59c1
     
     part.communicateBoundingBox();
     part.computeBoundingBox();
@@ -1029,16 +781,9 @@
       BOOST_TEST(mesh->getConnectedRanks()[0] == 0);
       BOOST_TEST(mesh->getConnectedRanks()[1] == 1);
     }
-<<<<<<< HEAD
- 
-    part.setM2N(p2p);
-    
-    p2p->requestSlavesPreConnection("Solid", "Fluid");
-=======
 
     p2p->acceptSlavesPreConnection("FluidSlaves", "SolidSlaves");
 
->>>>>>> d48b59c1
     part.communicate();
     part.compute();
     
@@ -1062,38 +807,23 @@
     boundingFromMapping->setMeshes(receivedMesh, mesh);
     boundingToMapping->setMeshes(mesh, receivedMesh);
 
-<<<<<<< HEAD
-    ReceivedBoundingBox part(receivedMesh, safetyFactor);  
-    
-    part.setM2N(m2n);
-=======
     ReceivedBoundingBox part(receivedMesh, safetyFactor);
     part.addM2N(p2p);
 
->>>>>>> d48b59c1
     part.setFromMapping(boundingFromMapping);
     part.setToMapping(boundingToMapping);
     part.communicateBoundingBox();    
     part.computeBoundingBox();
-<<<<<<< HEAD
-    
-    part.setM2N(p2p);
-    p2p->acceptSlavesPreConnection("Solid", "Fluid"); 
-=======
 
     p2p->requestSlavesPreConnection("FluidSlaves", "SolidSlaves");
      
->>>>>>> d48b59c1
     part.communicate();
     part.compute();
   }
   tearDownParallelEnvironment();
 }
-<<<<<<< HEAD
-=======
-
-
->>>>>>> d48b59c1
+
+
 
 BOOST_AUTO_TEST_SUITE_END()
 BOOST_AUTO_TEST_SUITE_END()
