#include "CommunicateBoundingBox.hpp"
#include "Communication.hpp"

namespace precice
{
namespace com
{
CommunicateBoundingBox::CommunicateBoundingBox(
    com::PtrCommunication communication)
    : _communication(communication)
{
}

void CommunicateBoundingBox::sendBoundingBox(
    const mesh::Mesh::BoundingBox &bb,
    int                            rankReceiver)
{
  PRECICE_TRACE(rankReceiver);

  for (const auto &d : bb) {
    _communication->send(d.first, rankReceiver);
    _communication->send(d.second, rankReceiver);
  }
}

void CommunicateBoundingBox::receiveBoundingBox(
    mesh::Mesh::BoundingBox &bb,
    int                      rankSender)
{
  PRECICE_TRACE(rankSender);

  for (auto &d : bb) {
    _communication->receive(d.first, rankSender);
    _communication->receive(d.second, rankSender);
  }
}

void CommunicateBoundingBox::sendBoundingBoxMap(
    mesh::Mesh::BoundingBoxMap &bbm,
    int                         rankReceiver)
{
<<<<<<< HEAD

=======
  
>>>>>>> 2b02b54a
  PRECICE_TRACE(rankReceiver);
  _communication->send((int) bbm.size(), rankReceiver);

  for (const auto &bb : bbm) {
    sendBoundingBox(bb.second, rankReceiver);
  }
}

void CommunicateBoundingBox::receiveBoundingBoxMap(
    mesh::Mesh::BoundingBoxMap &bbm,
    int                         rankSender)
{
<<<<<<< HEAD
=======
  PRECICE_TRACE(rankSender);
  int sizeOfReceivingMap;
  _communication->receive(sizeOfReceivingMap, rankSender);
  PRECICE_ASSERT(sizeOfReceivingMap == (int) bbm.size());
>>>>>>> 2b02b54a

  PRECICE_TRACE(rankSender);
  int sizeOfReceivingMap;
  _communication->receive(sizeOfReceivingMap, rankSender);
  
  PRECICE_ASSERT(sizeOfReceivingMap == (int) bbm.size());
  
  for (auto &bb : bbm) {
    receiveBoundingBox(bb.second, rankSender);
  }
}

void CommunicateBoundingBox::sendConnectionMap(
<<<<<<< HEAD
    std::map<int, std::vector<int>> &fbm,
=======
    std::map<int, std::vector<int>> const &fbm,
>>>>>>> 2b02b54a
    int                              rankReceiver)
{
  PRECICE_TRACE(rankReceiver);
  _communication->send((int) fbm.size(), rankReceiver);

  for (const auto &vect : fbm) {
    _communication->send(vect.first, rankReceiver);
    _communication->send(vect.second, rankReceiver);
  }
}

///@todo needs some rewrite eventually. do we assume that the ranks are ordered or not? maybe change to vector
void CommunicateBoundingBox::receiveConnectionMap(
    std::map<int, std::vector<int>> &fbm,
    int                              rankSender)
{
  PRECICE_TRACE(rankSender);
  int sizeOfReceivingMap;
  _communication->receive(sizeOfReceivingMap, rankSender);
  PRECICE_ASSERT(sizeOfReceivingMap == (int) fbm.size());

<<<<<<< HEAD
  for (size_t i = 0; i < fbm.size(); ++i) {
    int              rank;
    std::vector<int> connected_ranks;
=======
  std::vector<int> connected_ranks;
  
  for (size_t i = 0; i < fbm.size(); ++i) {
    int              rank;  
>>>>>>> 2b02b54a
    _communication->receive(rank, rankSender);
    _communication->receive(connected_ranks, rankSender);
    fbm[rank] = connected_ranks;
    connected_ranks.clear();
  }
}

void CommunicateBoundingBox::broadcastSendBoundingBoxMap(
    mesh::Mesh::BoundingBoxMap &bbm)
{
  PRECICE_TRACE();
  _communication->broadcast((int) bbm.size());

  for (const auto &rank : bbm) {
    for (const auto &dimension : rank.second) {
      _communication->broadcast(dimension.first);
      _communication->broadcast(dimension.second);
    }
  }
}

void CommunicateBoundingBox::broadcastReceiveBoundingBoxMap(
    mesh::Mesh::BoundingBoxMap &bbm)
{
  PRECICE_TRACE();
  int sizeOfReceivingMap;
  _communication->broadcast(sizeOfReceivingMap, 0);
  PRECICE_ASSERT(sizeOfReceivingMap == (int) bbm.size());

  for (auto &rank : bbm) {
    for (auto &dimension : rank.second) {
      _communication->broadcast(dimension.first, 0);
      _communication->broadcast(dimension.second, 0);
    }
  }
}

void CommunicateBoundingBox::broadcastSendConnectionMap(
<<<<<<< HEAD
    std::map<int, std::vector<int>> &fbm)
=======
    std::map<int, std::vector<int>> const &fbm)
>>>>>>> 2b02b54a
{
  PRECICE_TRACE();
  _communication->broadcast((int) fbm.size());

  for (auto &rank : fbm) {
    _communication->broadcast(rank.second);
  }
}

void CommunicateBoundingBox::broadcastReceiveConnectionMap(
    std::map<int, std::vector<int>> &fbm)
{
  PRECICE_TRACE();
  int sizeOfReceivingMap;
  _communication->broadcast(sizeOfReceivingMap, 0);
  PRECICE_ASSERT(sizeOfReceivingMap == (int) fbm.size());

  for (auto &rank : fbm) {
    _communication->broadcast(rank.second, 0);
  }
}

} // namespace com
} // namespace precice<|MERGE_RESOLUTION|>--- conflicted
+++ resolved
@@ -39,11 +39,7 @@
     mesh::Mesh::BoundingBoxMap &bbm,
     int                         rankReceiver)
 {
-<<<<<<< HEAD
-
-=======
   
->>>>>>> 2b02b54a
   PRECICE_TRACE(rankReceiver);
   _communication->send((int) bbm.size(), rankReceiver);
 
@@ -56,14 +52,6 @@
     mesh::Mesh::BoundingBoxMap &bbm,
     int                         rankSender)
 {
-<<<<<<< HEAD
-=======
-  PRECICE_TRACE(rankSender);
-  int sizeOfReceivingMap;
-  _communication->receive(sizeOfReceivingMap, rankSender);
-  PRECICE_ASSERT(sizeOfReceivingMap == (int) bbm.size());
->>>>>>> 2b02b54a
-
   PRECICE_TRACE(rankSender);
   int sizeOfReceivingMap;
   _communication->receive(sizeOfReceivingMap, rankSender);
@@ -76,11 +64,7 @@
 }
 
 void CommunicateBoundingBox::sendConnectionMap(
-<<<<<<< HEAD
-    std::map<int, std::vector<int>> &fbm,
-=======
     std::map<int, std::vector<int>> const &fbm,
->>>>>>> 2b02b54a
     int                              rankReceiver)
 {
   PRECICE_TRACE(rankReceiver);
@@ -102,16 +86,10 @@
   _communication->receive(sizeOfReceivingMap, rankSender);
   PRECICE_ASSERT(sizeOfReceivingMap == (int) fbm.size());
 
-<<<<<<< HEAD
-  for (size_t i = 0; i < fbm.size(); ++i) {
-    int              rank;
-    std::vector<int> connected_ranks;
-=======
   std::vector<int> connected_ranks;
   
   for (size_t i = 0; i < fbm.size(); ++i) {
     int              rank;  
->>>>>>> 2b02b54a
     _communication->receive(rank, rankSender);
     _communication->receive(connected_ranks, rankSender);
     fbm[rank] = connected_ranks;
@@ -150,11 +128,7 @@
 }
 
 void CommunicateBoundingBox::broadcastSendConnectionMap(
-<<<<<<< HEAD
-    std::map<int, std::vector<int>> &fbm)
-=======
     std::map<int, std::vector<int>> const &fbm)
->>>>>>> 2b02b54a
 {
   PRECICE_TRACE();
   _communication->broadcast((int) fbm.size());
