--- conflicted
+++ resolved
@@ -121,16 +121,10 @@
   virtual void broadcastSend(const int &itemToSend) = 0;
 
   /**
-<<<<<<< HEAD
-   * @brief Receives an int from a connected rank on remote participant
-   */
-  virtual void broadcastReceive(std::vector<int> &itemToReceive) = 0;
-=======
    * @brief Receives an int per connected rank on remote participant
    * @para[out] itemToReceive received ints from remote ranks are stored with the sender rank order 
    */
   virtual void broadcastReceiveAll(std::vector<int> &itemToReceive) = 0;
->>>>>>> a822b68f
 
   /**
    * @brief All ranks send their mesh partition to remote local  connected ranks.
