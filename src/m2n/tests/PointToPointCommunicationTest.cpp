--- conflicted
+++ resolved
@@ -387,186 +387,14 @@
   }
 }
 
-<<<<<<< HEAD
-void P2PMeshBroadcastTest(com::PtrCommunicationFactory cf)
-{
-  PRECICE_ASSERT(utils::Parallel::getCommunicatorSize() == 4);
-  utils::MasterSlave::_communication = std::make_shared<com::MPIDirectCommunication>();
-=======
 void emptyConnectionTest(com::PtrCommunicationFactory cf)
 {
 
   PRECICE_ASSERT(utils::Parallel::getCommunicatorSize() == 4);    
->>>>>>> 2b02b54a
   
   int dimensions = 2;
   bool flipNormals = false;
   mesh::PtrMesh mesh(new mesh::Mesh("Mesh", dimensions, flipNormals));
-<<<<<<< HEAD
-  
-  switch (utils::Parallel::getProcessRank()) {
-  case 0: {
-    utils::Parallel::splitCommunicator("Fluid.Master");
-    utils::MasterSlave::configure(0, 2);
-    utils::MasterSlave::_communication->acceptConnection("Fluid.Master", "Fluid.Slave", utils::Parallel::getProcessRank());
-    utils::MasterSlave::_communication->setRankOffset(1);
-
-    Eigen::VectorXd position(dimensions);
-    position <<5.5, 0.0;
-    mesh::Vertex& v1 = mesh->createVertex(position);
-    position << 1.0, 2.0;
-    mesh::Vertex& v2 = mesh->createVertex(position);
-    mesh->createEdge(v1, v2);
-
-    mesh->getConnectedRanks().push_back(0);
-    
-    break;
-  }
-  case 1: {
-    utils::Parallel::splitCommunicator("Fluid.Slave");
-    utils::MasterSlave::configure(1, 2);
-    utils::MasterSlave::_communication->requestConnection("Fluid.Master", "Fluid.Slave", 0, 1);
-
-    Eigen::VectorXd position(dimensions);
-    position <<1.5, 0.0;
-    mesh::Vertex& v1 = mesh->createVertex(position);
-    position << 1.5, 2.0;
-    mesh::Vertex& v2 = mesh->createVertex(position);
-    mesh->createEdge(v1, v2);
-
-    mesh->getConnectedRanks().push_back(1);
-    
-    break;
-  }
-  case 2: {
-    utils::Parallel::splitCommunicator("Solid.Master");
-    utils::MasterSlave::configure(0, 2);
-    utils::MasterSlave::_communication->acceptConnection("Solid.Master", "Solid.Slave", utils::Parallel::getProcessRank());
-    utils::MasterSlave::_communication->setRankOffset(1);
-
-    mesh->getConnectedRanks().push_back(0);
-
-    break;
-  }
-  case 3: {
-    utils::Parallel::splitCommunicator("Solid.Slave");
-    utils::MasterSlave::configure(1, 2);
-    utils::MasterSlave::_communication->requestConnection("Solid.Master", "Solid.Slave", 0, 1);
-    
-    mesh->getConnectedRanks().push_back(1);
-
-    break;
-  }
-  }
-
-  m2n::PointToPointCommunication c(cf, mesh);
-
-  if (utils::Parallel::getProcessRank() < 2) {
-  
-    c.requestPreConnection("Solid", "Fluid");
-    c.broadcastSendMesh();
-  } else {
-
-    c.acceptPreConnection("Solid", "Fluid");    
-    c.broadcastReceiveMesh();
-
-      if(utils::Parallel::getProcessRank() ==2 )
-      {
-        // This rank should receive the mesh from rank 0 (fluid master)
-        BOOST_TEST(mesh->vertices().size()==2);
-        BOOST_TEST(mesh->vertices()[0].getCoords()[0]==5.50);
-        BOOST_TEST(mesh->vertices()[0].getCoords()[1]==0.0);
-        BOOST_TEST(mesh->vertices()[1].getCoords()[0]==1.0);
-        BOOST_TEST(mesh->vertices()[1].getCoords()[1]==2.0);        
-      }
-
-      if(utils::Parallel::getProcessRank() ==3 )
-      {
-        // This rank should receive the mesh from rank 1 (fluid slave)
-        BOOST_TEST(mesh->vertices().size()==2);
-        BOOST_TEST(mesh->vertices()[0].getCoords()[0]==1.50);
-        BOOST_TEST(mesh->vertices()[0].getCoords()[1]==0.0);
-        BOOST_TEST(mesh->vertices()[1].getCoords()[0]==1.50);
-        BOOST_TEST(mesh->vertices()[1].getCoords()[1]==2.0);
-      }
-    
-  }
-  
-  utils::MasterSlave::_communication = nullptr;
-  utils::MasterSlave::reset();
-  utils::Parallel::synchronizeProcesses();
-  utils::Parallel::clearGroups();
-  mesh::Mesh::resetGeometryIDsGlobally();
-  mesh::Data::resetDataCount();
-  utils::Parallel::setGlobalCommunicator(utils::Parallel::getCommunicatorWorld());  
-}
-
-void P2PComLCMTest(com::PtrCommunicationFactory cf)
-{  
-  PRECICE_ASSERT(utils::Parallel::getCommunicatorSize() == 4);
-  utils::MasterSlave::_communication = std::make_shared<com::MPIDirectCommunication>();
-
-  int dimensions = 2;
-  bool flipNormals = false;
-  mesh::PtrMesh mesh(new mesh::Mesh("Mesh", dimensions, flipNormals)); 
-  std::map<int, std::vector<int>> localCommunicationMap;
-
-  switch (utils::Parallel::getProcessRank()) {
-  case 0: {
-    utils::Parallel::splitCommunicator("Fluid.Master");
-    utils::MasterSlave::configure(0, 2);
-    utils::MasterSlave::_communication->acceptConnection("Fluid.Master", "Fluid.Slave", utils::Parallel::getProcessRank());
-    utils::MasterSlave::_communication->setRankOffset(1);
-
-    // The numbers are chosen in this way to make it easy to test weather
-    // correct values are communicated or not! 
-    mesh->getConnectedRanks().push_back(0);    
-    localCommunicationMap[0].push_back(102);
-    localCommunicationMap[0].push_back(1022);
-    localCommunicationMap[0].push_back(10222);
-    localCommunicationMap[1].push_back(103);
-    localCommunicationMap[1].push_back(1033);
-    localCommunicationMap[1].push_back(10333);
-   
-    break;
-  }
-  case 1: {
-    utils::Parallel::splitCommunicator("Fluid.Slave");
-    utils::MasterSlave::configure(1, 2);
-    utils::MasterSlave::_communication->requestConnection("Fluid.Master", "Fluid.Slave", 0, 1);
-
-    // The numbers are chosen in this way to make it easy to test weather
-    // correct values are communicated or not! 
-    mesh->getConnectedRanks().push_back(1);    
-    localCommunicationMap[0].push_back(112);
-    localCommunicationMap[0].push_back(1122);
-    localCommunicationMap[0].push_back(11222);
-    localCommunicationMap[1].push_back(113);
-    localCommunicationMap[1].push_back(1133);
-    localCommunicationMap[1].push_back(11333);
-
-    break;
-  }
-  case 2: {
-    utils::Parallel::splitCommunicator("Solid.Master");
-    utils::MasterSlave::configure(0, 2);
-    utils::MasterSlave::_communication->acceptConnection("Solid.Master", "Solid.Slave", utils::Parallel::getProcessRank());
-    utils::MasterSlave::_communication->setRankOffset(1);
-    
-    mesh->getConnectedRanks().push_back(0);
-    
-    break;
-  }
-  case 3: {
-    utils::Parallel::splitCommunicator("Solid.Slave");
-    utils::MasterSlave::configure(1, 2);
-    utils::MasterSlave::_communication->requestConnection("Solid.Master", "Solid.Slave", 0, 1);
-
-    mesh->getConnectedRanks().push_back(1);
-    
-    break;
-  }
-=======
 
   utils::MasterSlave::_communication = std::make_shared<com::MPIDirectCommunication>();
   
@@ -609,45 +437,10 @@
 
       break;
     }
->>>>>>> 2b02b54a
   }
 
   m2n::PointToPointCommunication c(cf, mesh);
 
-<<<<<<< HEAD
-  if (utils::Parallel::getProcessRank() < 2) {
-  
-    c.requestPreConnection("Solid", "Fluid");
-    c.broadcastSendLCM(localCommunicationMap);
-    BOOST_TEST(mesh->getID()==0);
-   
-  } else
-  {
-    c.acceptPreConnection("Solid", "Fluid");
-    c.broadcastReceiveLCM(localCommunicationMap);
-    BOOST_TEST(mesh->getID()==0);
-  }
-
- if(utils::Parallel::getProcessRank() == 2 )
-  {
-    // The numbers are chosen in this way to make it easy to test weather
-    // correct values are communicated or not! 
-    BOOST_TEST(localCommunicationMap.size() == 1);
-    BOOST_TEST(localCommunicationMap[0].size() ==3);
-    BOOST_TEST(localCommunicationMap[0][0] ==102);
-    BOOST_TEST(localCommunicationMap[0][1] ==1022);
-    BOOST_TEST(localCommunicationMap[0][2] ==10222);
-    
-  } else if(utils::Parallel::getProcessRank() == 3 )
-  {
-    // The numbers are chosen in this way to make it easy to test weather
-    // correct values are communicated or not! 
-    BOOST_TEST(localCommunicationMap.size() == 1);    
-    BOOST_TEST(localCommunicationMap[1].size() ==3);
-    BOOST_TEST(localCommunicationMap[1][0] ==113);
-    BOOST_TEST(localCommunicationMap[1][1] ==1133);
-    BOOST_TEST(localCommunicationMap[1][2] ==11333);   
-=======
   double receiveData = 0;
 
   if (utils::Parallel::getProcessRank() < 2) {
@@ -669,7 +462,6 @@
   } else if(utils::Parallel::getProcessRank() == 3 )
   {
     BOOST_TEST(receiveData == 0);
->>>>>>> 2b02b54a
   }
   
   utils::MasterSlave::_communication = nullptr;
@@ -678,17 +470,228 @@
   utils::Parallel::clearGroups();
   mesh::Mesh::resetGeometryIDsGlobally();
   mesh::Data::resetDataCount();
-<<<<<<< HEAD
+  utils::Parallel::setGlobalCommunicator(utils::Parallel::getCommunicatorWorld());   
+}
+
+void P2PMeshBroadcastTest(com::PtrCommunicationFactory cf)
+{
+  PRECICE_ASSERT(utils::Parallel::getCommunicatorSize() == 4);
+  utils::MasterSlave::_communication = std::make_shared<com::MPIDirectCommunication>();
+  
+  int dimensions = 2;
+  bool flipNormals = false;
+  mesh::PtrMesh mesh(new mesh::Mesh("Mesh", dimensions, flipNormals));
+  
+  switch (utils::Parallel::getProcessRank()) {
+  case 0: {
+    utils::Parallel::splitCommunicator("Fluid.Master");
+    utils::MasterSlave::configure(0, 2);
+    utils::MasterSlave::_communication->acceptConnection("Fluid.Master", "Fluid.Slave", utils::Parallel::getProcessRank());
+    utils::MasterSlave::_communication->setRankOffset(1);
+
+    Eigen::VectorXd position(dimensions);
+    position <<5.5, 0.0;
+    mesh::Vertex& v1 = mesh->createVertex(position);
+    position << 1.0, 2.0;
+    mesh::Vertex& v2 = mesh->createVertex(position);
+    mesh->createEdge(v1, v2);
+
+    mesh->getConnectedRanks().push_back(0);
+    
+    break;
+  }
+  case 1: {
+    utils::Parallel::splitCommunicator("Fluid.Slave");
+    utils::MasterSlave::configure(1, 2);
+    utils::MasterSlave::_communication->requestConnection("Fluid.Master", "Fluid.Slave", 0, 1);
+
+    Eigen::VectorXd position(dimensions);
+    position <<1.5, 0.0;
+    mesh::Vertex& v1 = mesh->createVertex(position);
+    position << 1.5, 2.0;
+    mesh::Vertex& v2 = mesh->createVertex(position);
+    mesh->createEdge(v1, v2);
+
+    mesh->getConnectedRanks().push_back(1);
+    
+    break;
+  }
+  case 2: {
+    utils::Parallel::splitCommunicator("Solid.Master");
+    utils::MasterSlave::configure(0, 2);
+    utils::MasterSlave::_communication->acceptConnection("Solid.Master", "Solid.Slave", utils::Parallel::getProcessRank());
+    utils::MasterSlave::_communication->setRankOffset(1);
+
+    mesh->getConnectedRanks().push_back(0);
+
+    break;
+  }
+  case 3: {
+    utils::Parallel::splitCommunicator("Solid.Slave");
+    utils::MasterSlave::configure(1, 2);
+    utils::MasterSlave::_communication->requestConnection("Solid.Master", "Solid.Slave", 0, 1);
+    
+    mesh->getConnectedRanks().push_back(1);
+
+    break;
+  }
+  }
+
+  m2n::PointToPointCommunication c(cf, mesh);
+
+  if (utils::Parallel::getProcessRank() < 2) {
+  
+    c.requestPreConnection("Solid", "Fluid");
+    c.broadcastSendMesh();
+  } else {
+
+    c.acceptPreConnection("Solid", "Fluid");    
+    c.broadcastReceiveMesh();
+
+      if(utils::Parallel::getProcessRank() ==2 )
+      {
+        // This rank should receive the mesh from rank 0 (fluid master)
+        BOOST_TEST(mesh->vertices().size()==2);
+        BOOST_TEST(mesh->vertices()[0].getCoords()[0]==5.50);
+        BOOST_TEST(mesh->vertices()[0].getCoords()[1]==0.0);
+        BOOST_TEST(mesh->vertices()[1].getCoords()[0]==1.0);
+        BOOST_TEST(mesh->vertices()[1].getCoords()[1]==2.0);        
+      }
+
+      if(utils::Parallel::getProcessRank() ==3 )
+      {
+        // This rank should receive the mesh from rank 1 (fluid slave)
+        BOOST_TEST(mesh->vertices().size()==2);
+        BOOST_TEST(mesh->vertices()[0].getCoords()[0]==1.50);
+        BOOST_TEST(mesh->vertices()[0].getCoords()[1]==0.0);
+        BOOST_TEST(mesh->vertices()[1].getCoords()[0]==1.50);
+        BOOST_TEST(mesh->vertices()[1].getCoords()[1]==2.0);
+      }
+    
+  }
+  
+  utils::MasterSlave::_communication = nullptr;
+  utils::MasterSlave::reset();
+  utils::Parallel::synchronizeProcesses();
+  utils::Parallel::clearGroups();
+  mesh::Mesh::resetGeometryIDsGlobally();
+  mesh::Data::resetDataCount();
   utils::Parallel::setGlobalCommunicator(utils::Parallel::getCommunicatorWorld());  
 }
 
-
-=======
-  utils::Parallel::setGlobalCommunicator(utils::Parallel::getCommunicatorWorld());   
-  
-}
-
->>>>>>> 2b02b54a
+void P2PComLCMTest(com::PtrCommunicationFactory cf)
+{  
+  PRECICE_ASSERT(utils::Parallel::getCommunicatorSize() == 4);
+  utils::MasterSlave::_communication = std::make_shared<com::MPIDirectCommunication>();
+
+  int dimensions = 2;
+  bool flipNormals = false;
+  mesh::PtrMesh mesh(new mesh::Mesh("Mesh", dimensions, flipNormals)); 
+  std::map<int, std::vector<int>> localCommunicationMap;
+
+  switch (utils::Parallel::getProcessRank()) {
+  case 0: {
+    utils::Parallel::splitCommunicator("Fluid.Master");
+    utils::MasterSlave::configure(0, 2);
+    utils::MasterSlave::_communication->acceptConnection("Fluid.Master", "Fluid.Slave", utils::Parallel::getProcessRank());
+    utils::MasterSlave::_communication->setRankOffset(1);
+
+    // The numbers are chosen in this way to make it easy to test weather
+    // correct values are communicated or not! 
+    mesh->getConnectedRanks().push_back(0);    
+    localCommunicationMap[0].push_back(102);
+    localCommunicationMap[0].push_back(1022);
+    localCommunicationMap[0].push_back(10222);
+    localCommunicationMap[1].push_back(103);
+    localCommunicationMap[1].push_back(1033);
+    localCommunicationMap[1].push_back(10333);
+   
+    break;
+  }
+  case 1: {
+    utils::Parallel::splitCommunicator("Fluid.Slave");
+    utils::MasterSlave::configure(1, 2);
+    utils::MasterSlave::_communication->requestConnection("Fluid.Master", "Fluid.Slave", 0, 1);
+
+    // The numbers are chosen in this way to make it easy to test weather
+    // correct values are communicated or not! 
+    mesh->getConnectedRanks().push_back(1);    
+    localCommunicationMap[0].push_back(112);
+    localCommunicationMap[0].push_back(1122);
+    localCommunicationMap[0].push_back(11222);
+    localCommunicationMap[1].push_back(113);
+    localCommunicationMap[1].push_back(1133);
+    localCommunicationMap[1].push_back(11333);
+
+    break;
+  }
+  case 2: {
+    utils::Parallel::splitCommunicator("Solid.Master");
+    utils::MasterSlave::configure(0, 2);
+    utils::MasterSlave::_communication->acceptConnection("Solid.Master", "Solid.Slave", utils::Parallel::getProcessRank());
+    utils::MasterSlave::_communication->setRankOffset(1);
+    
+    mesh->getConnectedRanks().push_back(0);
+    
+    break;
+  }
+  case 3: {
+    utils::Parallel::splitCommunicator("Solid.Slave");
+    utils::MasterSlave::configure(1, 2);
+    utils::MasterSlave::_communication->requestConnection("Solid.Master", "Solid.Slave", 0, 1);
+
+    mesh->getConnectedRanks().push_back(1);
+    
+    break;
+  }
+  }
+
+  m2n::PointToPointCommunication c(cf, mesh);
+
+  if (utils::Parallel::getProcessRank() < 2) {
+  
+    c.requestPreConnection("Solid", "Fluid");
+    c.broadcastSendLCM(localCommunicationMap);
+    BOOST_TEST(mesh->getID()==0);
+   
+  } else
+  {
+    c.acceptPreConnection("Solid", "Fluid");
+    c.broadcastReceiveLCM(localCommunicationMap);
+    BOOST_TEST(mesh->getID()==0);
+  }
+
+ if(utils::Parallel::getProcessRank() == 2 )
+  {
+    // The numbers are chosen in this way to make it easy to test weather
+    // correct values are communicated or not! 
+    BOOST_TEST(localCommunicationMap.size() == 1);
+    BOOST_TEST(localCommunicationMap[0].size() ==3);
+    BOOST_TEST(localCommunicationMap[0][0] ==102);
+    BOOST_TEST(localCommunicationMap[0][1] ==1022);
+    BOOST_TEST(localCommunicationMap[0][2] ==10222);
+    
+  } else if(utils::Parallel::getProcessRank() == 3 )
+  {
+    // The numbers are chosen in this way to make it easy to test weather
+    // correct values are communicated or not! 
+    BOOST_TEST(localCommunicationMap.size() == 1);    
+    BOOST_TEST(localCommunicationMap[1].size() ==3);
+    BOOST_TEST(localCommunicationMap[1][0] ==113);
+    BOOST_TEST(localCommunicationMap[1][1] ==1133);
+    BOOST_TEST(localCommunicationMap[1][2] ==11333);   
+  }
+  
+  utils::MasterSlave::_communication = nullptr;
+  utils::MasterSlave::reset();
+  utils::Parallel::synchronizeProcesses();
+  utils::Parallel::clearGroups();
+  mesh::Mesh::resetGeometryIDsGlobally();
+  mesh::Data::resetDataCount();
+  utils::Parallel::setGlobalCommunicator(utils::Parallel::getCommunicatorWorld());  
+}
+
+
 BOOST_AUTO_TEST_CASE(SocketCommunication,
                      * testing::OnSize(4))
 {
@@ -697,12 +700,9 @@
     P2PComTest1(cf);
     P2PComTest2(cf);
     connectionTest(cf);
-<<<<<<< HEAD
+    emptyConnectionTest(cf);
     P2PMeshBroadcastTest(cf);
     P2PComLCMTest(cf);    
-=======
-    emptyConnectionTest(cf);    
->>>>>>> 2b02b54a
   }
 }
 
@@ -714,15 +714,10 @@
   if (utils::Parallel::getProcessRank() < 4) {
     P2PComTest1(cf);
     P2PComTest2(cf);
-<<<<<<< HEAD
-    connectionTest(cf);    
-=======
     connectionTest(cf);
-    emptyConnectionTest(cf);    
->>>>>>> 2b02b54a
-  }
-}
-
+    emptyConnectionTest(cf);
+  }
+}
 
 BOOST_AUTO_TEST_SUITE_END()
 
