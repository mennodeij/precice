#include "M2N.hpp"
#include "DistributedComFactory.hpp"
#include "DistributedCommunication.hpp"
#include "com/Communication.hpp"
#include "mesh/Mesh.hpp"
#include "utils/Event.hpp"
#include "utils/MasterSlave.hpp"

using precice::utils::Event;

namespace precice
{
extern bool syncMode;

namespace m2n
{

M2N::M2N(com::PtrCommunication masterCom, DistributedComFactory::SharedPointer distrFactory)
    : _masterCom(masterCom),
      _distrFactory(distrFactory)
{
}

M2N::~M2N()
{
  if (isConnected()) {
    closeConnection();
  }
}

bool M2N::isConnected()
{
  return _isMasterConnected;
}

void M2N::acceptMasterConnection(
    const std::string &acceptorName,
    const std::string &requesterName)
{
  PRECICE_TRACE(acceptorName, requesterName);

  Event e("m2n.acceptMasterConnection", precice::syncMode);

  if (not utils::MasterSlave::isSlave()) {
    PRECICE_DEBUG("Accept master-master connection");
    PRECICE_ASSERT(_masterCom);
    _masterCom->acceptConnection(acceptorName, requesterName, utils::MasterSlave::getRank());
    _isMasterConnected = _masterCom->isConnected();
  }

  utils::MasterSlave::broadcast(_isMasterConnected);
}

void M2N::requestMasterConnection(
    const std::string &acceptorName,
    const std::string &requesterName)
{
  PRECICE_TRACE(acceptorName, requesterName);

  Event e("m2n.requestMasterConnection", precice::syncMode);

  if (not utils::MasterSlave::isSlave()) {
    PRECICE_ASSERT(_masterCom);
    PRECICE_DEBUG("Request master-master connection");
    _masterCom->requestConnection(acceptorName, requesterName, 0, 1);
    _isMasterConnected = _masterCom->isConnected();
  }

  utils::MasterSlave::broadcast(_isMasterConnected);
}

void M2N::acceptSlavesConnection(
    const std::string &acceptorName,
    const std::string &requesterName)
{
  PRECICE_TRACE(acceptorName, requesterName);
  Event e("m2n.acceptSlavesConnection", precice::syncMode);

  _areSlavesConnected = true;
  for (const auto &pair : _distComs) {
    PRECICE_DEBUG("Accept slaves-slaves connections");
    pair.second->acceptConnection(acceptorName, requesterName);
    _areSlavesConnected = _areSlavesConnected && pair.second->isConnected();
  }
  PRECICE_ASSERT(_areSlavesConnected);
}

void M2N::requestSlavesConnection(
    const std::string &acceptorName,
    const std::string &requesterName)
{
  PRECICE_TRACE(acceptorName, requesterName);
  Event e("m2n.requestSlavesConnection", precice::syncMode);

  _areSlavesConnected = true;
  for (const auto &pair : _distComs) {
    PRECICE_DEBUG("Request slaves connections");
    pair.second->requestConnection(acceptorName, requesterName);
    _areSlavesConnected = _areSlavesConnected && pair.second->isConnected();
  }
  PRECICE_ASSERT(_areSlavesConnected);
}

void M2N::prepareEstablishment()
{
  PRECICE_TRACE();
  _masterCom->prepareEstablishment();
}

void M2N::cleanupEstablishment()
{
  PRECICE_TRACE();
  _masterCom->cleanupEstablishment();
}

void M2N::acceptSlavesPreConnection(
    const std::string &acceptorName,
    const std::string &requesterName)
{
  PRECICE_TRACE(acceptorName, requesterName);
  _areSlavesConnected = true;
  for (const auto &pair : _distComs) {
    pair.second->acceptPreConnection(acceptorName, requesterName);
    _areSlavesConnected = _areSlavesConnected && pair.second->isConnected();
    }
  PRECICE_ASSERT(_areSlavesConnected);
}

void M2N::requestSlavesPreConnection(
  const std::string &acceptorName,
  const std::string &requesterName)
{
  PRECICE_TRACE(acceptorName, requesterName);
  _areSlavesConnected = true;
  for (const auto &pair : _distComs) {
    pair.second->requestPreConnection(acceptorName, requesterName);
    _areSlavesConnected = _areSlavesConnected && pair.second->isConnected();
    }
  PRECICE_ASSERT(_areSlavesConnected);
}

void M2N::closeConnection()
{
  PRECICE_TRACE();
  if (not utils::MasterSlave::isSlave() && _masterCom->isConnected()) {
    _masterCom->closeConnection();
    _isMasterConnected = false;
  }

  utils::MasterSlave::broadcast(_isMasterConnected);

  if (utils::MasterSlave::isSlave() || utils::MasterSlave::isMaster()) {
    _areSlavesConnected = false;
    for (const auto &pair : _distComs) {
      pair.second->closeConnection();
      _areSlavesConnected = _areSlavesConnected || pair.second->isConnected();
    }
    PRECICE_ASSERT(not _areSlavesConnected);
  }
}

com::PtrCommunication M2N::getMasterCommunication()
{
  PRECICE_ASSERT(not utils::MasterSlave::isSlave());
  return _masterCom; /// @todo maybe it would be a nicer design to not offer this
}

void M2N::createDistributedCommunication(mesh::PtrMesh mesh)
{
  PRECICE_TRACE();
  DistributedCommunication::SharedPointer distCom = _distrFactory->newDistributedCommunication(mesh);
  _distComs[mesh->getID()]                        = distCom;
}

void M2N::send(
    double const *itemsToSend,
    int     size,
    int     meshID,
    int     valueDimension)
{
  if (utils::MasterSlave::isSlave() || utils::MasterSlave::isMaster()) {
    PRECICE_ASSERT(_areSlavesConnected);
    PRECICE_ASSERT(_distComs.find(meshID) != _distComs.end());
    PRECICE_ASSERT(_distComs[meshID].get() != nullptr);

    if (precice::syncMode) {
      if (not utils::MasterSlave::isSlave()) {
        bool ack = true;
        _masterCom->send(ack, 0);
        _masterCom->receive(ack, 0);
        _masterCom->send(ack, 0);
      }
    }
    Event e("m2n.sendData", precice::syncMode);
    _distComs[meshID]->send(itemsToSend, size, valueDimension);
  } else { //coupling mode
    PRECICE_ASSERT(_isMasterConnected);
    _masterCom->send(itemsToSend, size, 0);
  }
}

void M2N::send(bool itemToSend)
{
  PRECICE_TRACE(utils::MasterSlave::getRank());
  if (not utils::MasterSlave::isSlave()) {
    _masterCom->send(itemToSend, 0);
  }
}

void M2N::send(double itemToSend)
{
  PRECICE_TRACE(utils::MasterSlave::getRank());
  if (not utils::MasterSlave::isSlave()) {
    _masterCom->send(itemToSend, 0);
  }
}

void M2N::broadcastSendLocalMesh(mesh::Mesh &mesh)
{
  int meshID = mesh.getID();
  if (utils::MasterSlave::isSlave() || utils::MasterSlave::isMaster()) {
    PRECICE_ASSERT(_areSlavesConnected);
    PRECICE_ASSERT(_distComs.find(meshID) != _distComs.end());
    PRECICE_ASSERT(_distComs[meshID].get() != nullptr);    
    _distComs[meshID]->broadcastSendMesh();
  } else { //coupling mode
    PRECICE_ASSERT(false, "This method can only be used in parallel communication mode");
  }
}

void M2N::broadcastSendLCM(std::map<int, std::vector<int>> &localCommunicationMap,
                        mesh::Mesh &mesh)
{
  if (utils::MasterSlave::isSlave() || utils::MasterSlave::isMaster()) {
    int meshID = mesh.getID();
    PRECICE_ASSERT(_areSlavesConnected);
    _distComs[meshID]->broadcastSendLCM(localCommunicationMap);
  } else { //coupling mode
    PRECICE_ASSERT(false, "This method can only be used in parallel communication mode");
  }  
}

<<<<<<< HEAD
void M2N::broadcastSend(int &itemToSend, mesh::Mesh &mesh)
{
  int meshID = mesh.getID();
  if (utils::MasterSlave::isSlave() || utils::MasterSlave::isMaster()) {
    PRECICE_ASSERT(_areSlavesConnected);
    _distComs[meshID]->broadcastSend(itemToSend);
  } else { //coupling mode
    PRECICE_ASSERT(false, "This method can only be used with the point to point communication scheme");
  }
}

=======
>>>>>>> caaa2a2a
void M2N::receive(double *itemsToReceive,
                  int     size,
                  int     meshID,
                  int     valueDimension)
{
  if (utils::MasterSlave::isSlave() || utils::MasterSlave::isMaster()) {
    PRECICE_ASSERT(_areSlavesConnected);
    PRECICE_ASSERT(_distComs.find(meshID) != _distComs.end());
    PRECICE_ASSERT(_distComs[meshID].get() != nullptr);

    if (precice::syncMode) {
      if (not utils::MasterSlave::isSlave()) {
        bool ack;

        _masterCom->receive(ack, 0);
        _masterCom->send(ack, 0);
        _masterCom->receive(ack, 0);
      }
    }
    Event e("m2n.receiveData", precice::syncMode);
    _distComs[meshID]->receive(itemsToReceive, size, valueDimension);
  } else { //coupling mode
    PRECICE_ASSERT(_isMasterConnected);
    _masterCom->receive(itemsToReceive, size, 0);
  }
}

void M2N::receive(bool &itemToReceive)
{
  PRECICE_TRACE(utils::MasterSlave::getRank());
  if (not utils::MasterSlave::isSlave()) {
    _masterCom->receive(itemToReceive, 0);
  }

  utils::MasterSlave::broadcast(itemToReceive);

  PRECICE_DEBUG("receive(bool): " << itemToReceive);
}

void M2N::receive(double &itemToReceive)
{
  PRECICE_TRACE(utils::MasterSlave::getRank());
  if (not utils::MasterSlave::isSlave()) { //coupling mode
    _masterCom->receive(itemToReceive, 0);
  }

  utils::MasterSlave::broadcast(itemToReceive);

  PRECICE_DEBUG("receive(double): " << itemToReceive);
}

<<<<<<< HEAD
void M2N::broadcastReceive(std::vector<int> &itemToReceive, mesh::Mesh &mesh)
{
  if (utils::MasterSlave::isSlave() || utils::MasterSlave::isMaster()) {
    int meshID = mesh.getID();
    PRECICE_ASSERT(_areSlavesConnected);
    _distComs[meshID]->broadcastReceive(itemToReceive);
  } else { //coupling mode
    PRECICE_ASSERT(false, "This method can only be used with the point to point communication scheme");
  }  
}

=======
>>>>>>> caaa2a2a
void M2N::broadcastReceiveLocalMesh(mesh::Mesh &mesh)
{
  int meshID = mesh.getID();
  if (utils::MasterSlave::isSlave() || utils::MasterSlave::isMaster()) {
    PRECICE_ASSERT(_areSlavesConnected);
    PRECICE_ASSERT(_distComs.find(meshID) != _distComs.end());
    PRECICE_ASSERT(_distComs[meshID].get() != nullptr);
    _distComs[meshID]->broadcastReceiveMesh();
  } else { //coupling mode
    PRECICE_ASSERT(false, "This method can only be used with the point to point communication scheme");
  }
}

void M2N::broadcastReceiveLCM(std::map<int, std::vector<int>> &localCommunicationMap, mesh::Mesh &mesh)
{
  if (utils::MasterSlave::isSlave() || utils::MasterSlave::isMaster()) {
    int meshID = mesh.getID();
    PRECICE_ASSERT(_areSlavesConnected);
    _distComs[meshID]->broadcastReceiveLCM(localCommunicationMap);
  } else { //coupling mode
    PRECICE_ASSERT(false, "This method can only be used with the point to point communication scheme");
  }  
}

} // namespace m2n
} // namespace precice<|MERGE_RESOLUTION|>--- conflicted
+++ resolved
@@ -240,7 +240,6 @@
   }  
 }
 
-<<<<<<< HEAD
 void M2N::broadcastSend(int &itemToSend, mesh::Mesh &mesh)
 {
   int meshID = mesh.getID();
@@ -252,8 +251,6 @@
   }
 }
 
-=======
->>>>>>> caaa2a2a
 void M2N::receive(double *itemsToReceive,
                   int     size,
                   int     meshID,
@@ -305,7 +302,6 @@
   PRECICE_DEBUG("receive(double): " << itemToReceive);
 }
 
-<<<<<<< HEAD
 void M2N::broadcastReceive(std::vector<int> &itemToReceive, mesh::Mesh &mesh)
 {
   if (utils::MasterSlave::isSlave() || utils::MasterSlave::isMaster()) {
@@ -317,8 +313,6 @@
   }  
 }
 
-=======
->>>>>>> caaa2a2a
 void M2N::broadcastReceiveLocalMesh(mesh::Mesh &mesh)
 {
   int meshID = mesh.getID();
