--- conflicted
+++ resolved
@@ -108,16 +108,10 @@
   void broadcastSend(const int &itemToSend) override;
 
   /**
-<<<<<<< HEAD
-   * @brief Receives an int from a connected rank on remote participant
-   */
-  void broadcastReceive(std::vector<int> &itemToReceive) override;
-=======
    * @brief Receives an int per connected rank on remote participant
    * @para[out] itemToReceive received ints from remote ranks are stored with the sender rank order 
    */
   void broadcastReceiveAll(std::vector<int> &itemToReceive) override;
->>>>>>> a822b68f
 
   /**
    * @brief All ranks send their mesh partition to remote local  connected ranks.
