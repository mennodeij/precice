--- conflicted
+++ resolved
@@ -85,11 +85,7 @@
       _deadAxis[0] = xDead;
       _deadAxis[1] = yDead;
       preciceCheck(not (xDead && yDead), "setDeadAxis()", "You cannot choose all axis to be dead for a RBF mapping");
-<<<<<<< HEAD
-      preciceCheck(not zDead, "setDeadAxis()", "You cannot dead out the z axis if dimension is set to 2");
-=======
       if (zDead) preciceWarning("setDeadAxis()", "Setting the z-axis to dead on a 2 dimensional problem has not effect and will be ignored.");
->>>>>>> 6741cdd6
     }
     else if (getDimensions() == 3) {
       _deadAxis[0] = xDead;
