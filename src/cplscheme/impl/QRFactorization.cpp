--- conflicted
+++ resolved
@@ -276,23 +276,6 @@
  *   from v to range of Q, r and its corrections are computed in double
  *   precision.
  */
-<<<<<<< HEAD
-int QRFactorization::orthogonalize(EigenVector& v, EigenVector& r, double& rho,
-		int colNum) {
-	bool restart = false;
-	bool null = false;
-	bool termination = false;
-	double rho0 = 0., rho1 = 0.;
-	double t = 0;
-	EigenVector u = EigenVector::Zero(_rows);
-	EigenVector s = EigenVector::Zero(colNum);
-	r = EigenVector::Zero(_cols);
-
-	// rho = norm of new column v that is to be inserted
-	rho = v.norm();
-	rho0 = rho;
-	int k = 0;
-=======
 int QRFactorization::orthogonalize(
   EigenVector& v, 
   EigenVector& r, 
@@ -314,19 +297,11 @@
    //rho = v.norm();
    rho0 = rho;
    int k = 0;
->>>>>>> 73684aa9
 	while (!termination) {
 		// take a gram-schmidt iteration, ignoring r on later steps if previous v was null
 		u = EigenVector::Zero(_rows);
 		for (int j = 0; j < colNum; j++) {
-<<<<<<< HEAD
-			double ss = 0;
-			// dot product <_Q(:,j), v> =: r_ij
-			for (int i = 0; i < _rows; i++) {
-				ss = ss + _Q(i, j) * v(i);
-			}
-			t = ss;
-=======
+
 			/*
 			 * dot-product <_Q(:,j), v >
 			 */
@@ -334,8 +309,6 @@
 			// dot product <_Q(:,j), v> =: r_ij
 			double ss = utils::MasterSlave::dot(Qc, v);
 			t = ss;
-
->>>>>>> 73684aa9
 			// save r_ij in s(j) = column of R
 			s(j) = t;
 			// u is the sum of projections r_ij * _Q(i,:) =  _Q(i,:) * <_Q(:,j), v>
@@ -354,27 +327,17 @@
 			v(i) = v(i) - u(i);
 		}
 		// rho1 = norm of orthogonalized new column v_tilde (though not normalized)
-<<<<<<< HEAD
-		rho1 = v.norm();
-		// t = norm of r_(:,j) with j = colNum-1
-		t = s.norm();
-=======
 		rho1 = utils::MasterSlave::l2norm(v); // distributed l2norm
 
 		// t = norm of r_(:,j) with j = colNum-1
 		t = utils::MasterSlave::l2norm(s); // distributed l2norm
->>>>>>> 73684aa9
 		k++;
 
 		// treat the special case m=n
 		if (_rows == colNum) {
 			v = EigenVector::Zero(_rows);
 			rho = 0.;
-<<<<<<< HEAD
-			return 0;
-=======
 			return k;
->>>>>>> 73684aa9
 		}
 
 		/**   - test for nontermination -
@@ -388,15 +351,6 @@
 		 *  new information is added.
 		 */
 		if (rho0 + _omega * t >= _theta * rho1) {
-<<<<<<< HEAD
-			// exit to fail if too many iterations
-			if (k >= 4) {
-				std::cout
-						<< "\ntoo many iterations in orthogonalize, termination failed\n";
-				return -1;
-			}
-			if (!restart && rho1 <= rho * _sigma) {
-=======
 			// exit to fail of too many iterations
 			if (k >= 4) {
 				std::cout
@@ -414,7 +368,6 @@
 					(*_infostream) << "[QR-dec] - reorthogonalization"
 							<< std::endl;
 
->>>>>>> 73684aa9
 				restart = true;
 
 				/**  - find first row of minimal length of Q -
@@ -431,20 +384,16 @@
 					}
 				}
 				t = 2;
-<<<<<<< HEAD
-=======
 
 				// ATTENTION: maybe in the following is something wrong in master-slave mode
 
->>>>>>> 73684aa9
 				for (int i = 0; i < _rows; i++) {
 					if (u(i) < t) {
 						k = i;
 						t = u(k);
 					}
 				}
-<<<<<<< HEAD
-=======
+
 				int global_k = k;
 				int local_k = 0;
 				double local_uk = 0.;
@@ -476,7 +425,6 @@
 								<< ",  global k: " << global_k << ",  rank: "
 								<< rank << std::endl;
 				}
->>>>>>> 73684aa9
 
 				// take correct action if v is null
 				if (rho1 == 0) {
@@ -485,12 +433,6 @@
 				}
 				// reinitialize v and k
 				v = EigenVector::Zero(_rows);
-<<<<<<< HEAD
-				v(k) = rho1;
-				k = 0;
-			}
-			rho0 = rho1;
-=======
 
 				// insert rho1 at position k with smallest u(i) = Q(i,:) * Q(i,:)
 				if (not utils::MasterSlave::_masterMode
@@ -505,26 +447,16 @@
 			rho0 = rho1;
 
 			// termination, i.e., (rho0 + _omega * t < _theta *rho1)
->>>>>>> 73684aa9
 		} else {
 			termination = true;
 		}
 	}
-<<<<<<< HEAD
-
-	// normalize v
-	v /= rho1;
-	rho = null ? 0 : rho1;
-	r(colNum) = rho;
-	return 0;
-=======
    
    // normalize v
    v /= rho1;
    rho = null ? 0 : rho1;
    r(colNum) = rho;
    return k;
->>>>>>> 73684aa9
 }      
 
    
