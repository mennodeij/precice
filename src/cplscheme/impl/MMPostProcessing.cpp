#include "MMPostProcessing.hpp"
#include "cplscheme/CouplingData.hpp"
#include "utils/Globals.hpp"
//#include "tarch/la/MatrixVectorOperations.h"
#include "mesh/Mesh.hpp"
#include "mesh/Vertex.hpp"
#include "utils/Dimensions.hpp"
#include "QRFactorization.hpp"
#include "utils/MasterSlave.hpp"
#include "utils/EigenHelperFunctions.hpp"
#include <string.h>
//#include "utils/NumericalCompare.hpp"

#include <time.h>

namespace precice {
namespace cplscheme {
namespace impl {

logging::Logger MMPostProcessing::
_log("precice::cplscheme::impl::MMPostProcessing");

/* ----------------------------------------------------------------------------
 *     Constructor
 * ----------------------------------------------------------------------------
 */
MMPostProcessing::MMPostProcessing
(
    impl::PtrPostProcessing coarseModelOptimization,
    int maxIterationsUsed,
    int timestepsReused,
    int filter,
    double singularityLimit,
    bool estimateJacobian,
    std::vector<int> fineDataIDs,
    std::vector<int> coarseDataIDs,
    //std::map<int, double> scalings,
    PtrPreconditioner preconditioner)
:
        PostProcessing(),
        _coarseModelOptimization(coarseModelOptimization),
        _preconditioner(preconditioner),
        _maxIterationsUsed(maxIterationsUsed),
        _timestepsReused(timestepsReused),
        _singularityLimit(singularityLimit),
        _designSpecification(),
        _coarseModel_designSpecification(),
        _isCoarseModelOptimizationActive(nullptr),
        _fineDataIDs(fineDataIDs),
        _coarseDataIDs(coarseDataIDs),
        _dataIDs(),
        _secondaryDataIDs(),
        //_scalings(scalings),
        _firstIteration(true),
        _firstTimeStep(true),
        _estimateJacobian(estimateJacobian),
        _fineResiduals(),
        _coarseResiduals(),
        _fineOldResiduals(),
        _coarseOldResiduals(),
        _outputFineModel(),
        _outputCoarseModel(),
        _input_Xstar(),
        _matrixF(),
        _matrixC(),
        _MMMappingMatrix(),
        _MMMappingMatrix_prev(),
        _matrixCols(),
        _dimOffsets(),
        _iterCoarseModelOpt(0),
        _maxIterCoarseModelOpt(maxIterationsUsed),
        its(0),
        tSteps(0),
        deletedColumns(0),
        _filter(filter),
        _notConvergedWithinMaxIter(false)
{
  preciceCheck(_maxIterationsUsed > 0, "MMPostProcessing()",
      "Maximal iterations used for MM post-processing has to "
      << "be larger than zero!");
  preciceCheck(_maxIterCoarseModelOpt > 0, "MMPostProcessing()",
       "Maximal iterations used for coarse model optimization for MM post-processing has to "
       << "be larger than zero!");
  preciceCheck(_timestepsReused >= 0, "MMPostProcessing()",
      "Number of old timesteps to be reused for MM "
      << "post-processing has to be >= 0!");
}


/** ---------------------------------------------------------------------------------------------
 *         initialize()
 *
 * @brief: Initializes all the needed variables and data
 *  ---------------------------------------------------------------------------------------------
 */
void MMPostProcessing::initialize(
    DataMap& cplData)
{
  preciceTrace(__func__, cplData.size());
  size_t entries = 0;
  size_t coarseEntries = 0;
  std::vector<size_t> subVectorSizes; //needed for preconditioner

  assertion(_fineDataIDs.size() == _coarseDataIDs.size(), _fineDataIDs.size(), _coarseDataIDs.size());
  assertion(_dataIDs.size() == 0, _dataIDs.size());

  _dataIDs.insert(_dataIDs.end(), _fineDataIDs.begin(), _fineDataIDs.end());
  _dataIDs.insert(_dataIDs.end(), _coarseDataIDs.begin(), _coarseDataIDs.end());

  for (auto & elem : _fineDataIDs) {
    preciceCheck(utils::contained(elem, cplData), "initialize()",
        "Data with ID " << elem << " is not contained in data " "given at initialization!");
    entries += cplData[elem]->values->size();
    subVectorSizes.push_back(cplData[elem]->values->size());
  }

  for (auto & elem : _coarseDataIDs) {
    preciceCheck(utils::contained(elem, cplData), "initialize()",
        "Data with ID " << elem << " is not contained in data " "given at initialization!");
    coarseEntries += cplData[elem]->values->size();
  }

  /**
   * initialize the coarse model optimization method
   */
  // view on coarse coupling data only (otherwise problem with secondary data: mixed up with fine data)
  DataMap coarseCplData;
  for (int id : _coarseDataIDs) {
    DataMap::value_type pair = std::make_pair(id, cplData[id]);
    coarseCplData.insert(pair);
  }
  _coarseModelOptimization->initialize(coarseCplData);

  // the coarse model also uses the fine mesh (only evaluation in solver is on coarse model)
  assertion(entries == coarseEntries, entries, coarseEntries);

  _matrixCols.push_front(0);
  _firstIteration = true;
  _firstTimeStep = true;

  assertion(_coarseOldResiduals.size() == 0);assertion(_fineOldResiduals.size() == 0);
  _coarseOldResiduals = Eigen::VectorXd::Zero(entries);
  _fineOldResiduals = Eigen::VectorXd::Zero(entries);
  _fineResiduals = Eigen::VectorXd::Zero(entries);
  _coarseResiduals = Eigen::VectorXd::Zero(entries);
  _outputFineModel = Eigen::VectorXd::Zero(entries);
  _outputCoarseModel = Eigen::VectorXd::Zero(entries);
  _input_Xstar = Eigen::VectorXd::Zero(entries);

  // if design specifiaction not initialized yet
  if (not (_designSpecification.size() > 0)) {
    _designSpecification = Eigen::VectorXd::Zero(entries);
  }
  _coarseModel_designSpecification = Eigen::VectorXd::Zero(entries);

  /**
   *  make dimensions public to all procs,
   *  last entry _dimOffsets[MasterSlave::_size] holds the global dimension, global,n
   */
  if (utils::MasterSlave::_masterMode || utils::MasterSlave::_slaveMode) {
    assertion(utils::MasterSlave::_communication.get() != NULL);
    assertion(utils::MasterSlave::_communication->isConnected());

    /** provide vertex offset information for all processors
     *  mesh->getVertexOffsets() provides an array that stores the number of mesh vertices on each processor
     *  This information needs to be gathered for all meshes. To get the number of respective unknowns of a specific processor
     *  we need to multiply the number of vertices with the dimensionality of the vector-valued data for each coupling data.
     */
    _dimOffsets.resize(utils::MasterSlave::_size + 1);
    _dimOffsets[0] = 0;
    for (size_t i = 0; i < _dimOffsets.size() - 1; i++) {
      int accumulatedNumberOfUnknowns = 0;
      for (auto & elem : _fineDataIDs) {
        auto & offsets = cplData[elem]->mesh->getVertexOffsets();
        accumulatedNumberOfUnknowns += offsets[i] * cplData[elem]->dimension;
      }
      _dimOffsets[i + 1] = accumulatedNumberOfUnknowns;
    }

    // test that the computed number of unknown per proc equals the number of entries actually present on that proc
    size_t unknowns = _dimOffsets[utils::MasterSlave::_rank + 1] - _dimOffsets[utils::MasterSlave::_rank];
    assertion(entries == unknowns, entries, unknowns);
  }

  /**
   // Fetch secondary data IDs, to be relaxed with same coefficients from IQN-ILS
   for (DataMap::value_type& pair : cplData){
   if (not utils::contained(pair.first, _dataIDs)) {
   _secondaryDataIDs.push_back(pair.first);
   int secondaryEntries = pair.second->values->size();
   //      _secondaryOldXTildes[pair.first] Eigen::VectorXd::Zero(secondaryEntries);
   _secondaryResiduals[pair.first] = Eigen::VectorXd::Zero(secondaryEntries);
   }
   }
   */

  // Append old value columns, if not done outside of post-processing already
  for (DataMap::value_type& pair : cplData) {
    int cols = pair.second->oldValues.cols();
    if (cols < 1) { // Add only, if not already done
      //assertion(pair.second->values->size() > 0, pair.first);
      utils::append(pair.second->oldValues, (Eigen::VectorXd) Eigen::VectorXd::Zero(pair.second->values->size()));
    }
  }

<<<<<<< HEAD
  _preconditioner->initialize(entries);

  if (_estimateJacobian) {
    _MMMappingMatrix = Eigen::MatrixXd::Zero(getLSSystemRows(), entries);
    _preconditioner->triggerGlobalWeights(getLSSystemRows());
    // do not initialize Tkprev (MMMappingMatrix_prev), as we need a different constructing rule
    // in the first step (see computeCoarseModelDesignSpecifiaction).
  }
=======
  _preconditioner->initialize(subVectorSizes);
>>>>>>> da7fc3c7
}



/** ---------------------------------------------------------------------------------------------
 *         registerSolutionCoarseModelOptimization()
 *
 * @brief: registers the current solution from the coarse model optimization problem as input
 *         for the fine model evaluation step.
 *  ---------------------------------------------------------------------------------------------
 */
void MMPostProcessing::registerSolutionCoarseModelOptimization
(
    DataMap& cplData)
{
  preciceTrace(__func__);
  // extract new solution x_star from coarse model optimization problem from coarse cplData
  int off = 0;
  for (int id : _coarseDataIDs) {
    int size = cplData[id]->values->size();
    auto& valuesPart = *(cplData[id]->values);
    for (int i = 0; i < size; i++) {
      // the coarse model optimization reverts its own scaling, hence valuesPart is not scaled, can be copied.
      _input_Xstar[i + off] = valuesPart[i];
    }
    off += size;
  }

  // register new solution x_star from coarse model optimization problem as input
  // to fine model evaluation.
  off = 0;
  for (int id : _fineDataIDs) {
    int size = cplData[id]->values->size();
    auto& valuesPart = *(cplData[id]->values);
    for (int i = 0; i < size; i++) {
      // write new coarse model solution back as input data for the fine model evaluation
      // _input_xStar needs to be updated in each iteration
      // we want valuesPart not to be scaled, hence pure copying
      valuesPart[i] = _input_Xstar[i + off];
    }
    off += size;
  }
  // in the context of mannifold mapping post processing we want _input_Xstar to be scaled according to the scaling factors
//  scale(_input_Xstar, cplData);
}


/** ---------------------------------------------------------------------------------------------
 *         setDesignSpecification()
 *
 * @brief: sets a design specification for the fine model optimization problem
 *         i.e., x_star = argmin_x || f(x) - q ||
 *  ---------------------------------------------------------------------------------------------
 */
void MMPostProcessing::setDesignSpecification(
    Eigen::VectorXd& q)
{
  preciceTrace(__func__);
  assertion(q.size() == _fineResiduals.size(), q.size(), _fineResiduals.size());
  _designSpecification = (q.norm() <= 1.0e-15) ? Eigen::VectorXd::Zero(_fineResiduals.size()) : q;

  // only in the first step, the coarse model design specification equals the design specification
  // for the overall objective function (initial coarse solution)
  if (_firstTimeStep) _coarseModel_designSpecification = _designSpecification;
}

/** ---------------------------------------------------------------------------------------------
 *         getDesignSpecification()
 *
 * @brief: Returns the design specification corresponding to the given coupling data that is updated in every
 *         manifold mapping cycle. This information is needed for convergence measurements in the
 *         coupling scheme.
 *  ---------------------------------------------------------------------------------------------
 */        // TODO: change to call by ref when Eigen is used.
std::map<int, Eigen::VectorXd> MMPostProcessing::getDesignSpecification
(
  DataMap& cplData)
{
  std::map<int, Eigen::VectorXd> designSpecifications;
  int off = 0;
  for (int id : _fineDataIDs) {
      int size = cplData[id]->values->size();
      Eigen::VectorXd q = Eigen::VectorXd::Zero(size);
      for (int i = 0; i < size; i++) {
        q(i) = _designSpecification(i+off);
      }
      off += size;
      std::map<int, Eigen::VectorXd>::value_type pair = std::make_pair(id, q);
      designSpecifications.insert(pair);
    }
  off = 0;
  for (int id : _coarseDataIDs) {
      int size = cplData[id]->values->size();
      Eigen::VectorXd q = Eigen::VectorXd::Zero(size);
      for (int i = 0; i < size; i++) {
        q(i) = _coarseModel_designSpecification(i+off);
      }
      off += size;
      std::map<int, Eigen::VectorXd>::value_type pair = std::make_pair(id, q);
      designSpecifications.insert(pair);
    }
  return designSpecifications;
}

/** ---------------------------------------------------------------------------------------------
 *         updateDifferenceMatrices()
 *
 * @brief: computes the current coarse and fine model residual, computes the differences and
 *         updates the difference matrices F and C. Also stores the residuals
 *  ---------------------------------------------------------------------------------------------
 */
void MMPostProcessing::updateDifferenceMatrices(
    DataMap& cplData)
{
  preciceTrace(__func__);

  /**
   * Compute current residual: vertex-data - oldData
   */
  _fineResiduals = _outputFineModel - _input_Xstar;
  _coarseResiduals = _outputCoarseModel - _input_Xstar;

  /**
   * Update matrices C, F with newest information
   */
  if (not _firstIteration)
  {
    DEBUG("   Update Difference Matrices C and F with coarse and fine model responses");
    assertion(_matrixF.cols() == _matrixC.cols(), _matrixF.cols(), _matrixC.cols());
    assertion(getLSSystemCols() <= _maxIterationsUsed,getLSSystemCols(), _maxIterationsUsed);

    if (2 * getLSSystemCols() >= getLSSystemRows())
      preciceWarning("updateDifferenceMatrices()",
          "The number of columns in the least squares system exceeded half the number of unknowns at the interface. The system will probably become bad or ill-conditioned and the quasi-Newton post processing may not converge. Maybe the number of allowed columns (maxIterationsUsed) should be limited.");

    Eigen::VectorXd colF = _fineResiduals - _fineOldResiduals;
    Eigen::VectorXd colC = _coarseResiduals - _coarseOldResiduals;

    bool columnLimitReached = getLSSystemCols() == _maxIterationsUsed;
    bool overdetermined = getLSSystemCols() <= getLSSystemRows();
    if (not columnLimitReached && overdetermined) {

      utils::appendFront(_matrixF, colF);
      utils::appendFront(_matrixC, colC);

      _matrixCols.front()++;
      }
    else {
      utils::shiftSetFirst(_matrixF, colF);
      utils::shiftSetFirst(_matrixC, colC);

      _matrixCols.front()++;
      _matrixCols.back()--;
      if (_matrixCols.back() == 0) {
        _matrixCols.pop_back();
      }
    }
  }

  /**
   *  Store residuals
   */
  _fineOldResiduals = _fineResiduals;
  _coarseOldResiduals = _coarseResiduals;

}

/** ---------------------------------------------------------------------------------------------
 *         performPostProcessing()
 *
 * @brief: performs one iteration of the manifold mapping post processing. It steers the execution
 *         of fine and coarse model evaluations and also calls the coarse model optimization.
 *  ---------------------------------------------------------------------------------------------
 */
void MMPostProcessing::performPostProcessing(
    DataMap& cplData)
{
  preciceTrace(__func__, _dataIDs.size(), cplData.size());

  //assertion(_fineDataIDs.size() == _scalings.size(), _fineDataIDs.size(), _scalings.size());
  assertion(_fineOldResiduals.size() == _fineResiduals.size(),_fineOldResiduals.size(), _fineResiduals.size());
  assertion(_coarseResiduals.size() == _fineResiduals.size(),_coarseResiduals.size(), _fineResiduals.size());
  assertion(_coarseOldResiduals.size() == _fineResiduals.size(),_coarseOldResiduals.size(), _fineResiduals.size());
  assertion(_outputFineModel.size() == _fineResiduals.size(),_outputFineModel.size(), _fineResiduals.size());
  assertion(_input_Xstar.size() == _fineResiduals.size(), _input_Xstar.size(), _fineResiduals.size());

  /**
   * Manifold Mapping cycle, computing the new design specification for the coarse model
   * using input and output datafrom the coarse and the fine model of the previous iterates (time steps)
   * Also updating mapping matrix (if jacobian_estimation = enabled)
   */
  if(not (*_isCoarseModelOptimizationActive)){

    /**
     * assume the coarse model and the fine model has been evaluated for the new coarse model
     * solution _input_Xstar, obtained in the coarse model optimization step.
     */

    // view on coarse coupling data only
    DataMap coarseCplData;
    for (int id : _coarseDataIDs) {
      DataMap::value_type pair = std::make_pair(id, cplData[id]);
      coarseCplData.insert(pair);
    }
    // assume that we always start with a coarse model optimization step at the very beginning.
    // every time we get here, the coarse model optimization has just converged.
    _coarseModelOptimization->iterationsConverged(coarseCplData);
    _iterCoarseModelOpt = 0;

    // update the difference matrices with the newest residual deltas
    concatenateCouplingData(cplData);
    updateDifferenceMatrices(cplData);

    /**
     *  === update and apply preconditioner ===
     * Note: here, the _residuals are H(x)- x - q, i.e., residual of the fixed-point iteration
     *       minus the design specification of the optimization problem (!= null if MM is used)
     */
    Eigen::VectorXd objective = _fineResiduals - _designSpecification;
    _preconditioner->update(false, _outputFineModel, objective);
    // TODO: evaluate whether the pure residual should be used for updating the preconditioner or residual - design specification
    if (getLSSystemCols() > 0){
      _preconditioner->apply(_matrixF);
      _preconditioner->apply(_matrixC);
    }
    _preconditioner->apply(_fineResiduals);
    _preconditioner->apply(_coarseResiduals);
    if(isSet(_designSpecification))
      _preconditioner->apply(_designSpecification);

    if(_estimateJacobian && _MMMappingMatrix_prev.rows() > 0){
      _preconditioner->apply(_MMMappingMatrix_prev,false, true);
      _preconditioner->revert(_MMMappingMatrix_prev,true, true);
    }

    /** compute the new design specification for the coarse model optimization
     *  updates: _coarseModel_designSpecification
     *           i.e., qk = c(xk) - Tk * ( f(xk) - q )
     *  updates: _MMMappingMatrix, i.e.,
     *           Tk = Tkprev + (C - Tkprev * F) * pseudoInv_F,        iff Tkprev exists
     *           Tk = C * pseudoInv_F + (I - Uc*Uc^T)*(I - Uf*Uf^T),  else (in the first step or after rescaling)
     */
    computeCoarseModelDesignSpecifiaction();

    preciceDebug("coarse model design sepc (scaled): "<<_coarseModel_designSpecification.norm());

    assertion(isSet(_coarseModel_designSpecification)); // the coarse model design specification is computed within the MM cycle and should therefore be set and valid



    // undo preconditioning
    if(_estimateJacobian && _MMMappingMatrix_prev.rows() > 0){
      _preconditioner->revert(_MMMappingMatrix_prev,false, true);
      _preconditioner->apply(_MMMappingMatrix_prev,true, true);
    }

    if (getLSSystemCols() > 0){
      _preconditioner->revert(_matrixF);
      _preconditioner->revert(_matrixC);
    }
    _preconditioner->revert(_fineResiduals);
    _preconditioner->revert(_coarseResiduals);
    _preconditioner->revert(_designSpecification);
    // The coarse model design specification is computed with scaled data and needs to be re-scaled to normal.
    // It is to be scaled again in the coarse model optimization scheme.
    _preconditioner->revert(_coarseModel_designSpecification);

    /**
     * now, the difference matrices for the MM mapping as well as the design specification for the coarse
     * model optimization problem are updated (also Jacobian of MM mapping matrix if required).
     * next step: coarse model optimization, set the steering variable accordingly
     */
    (*_isCoarseModelOptimizationActive) = true;

    /** Undo of cplData scaling is not necessary, as we only read information from the cpl data.
     * The write back step is done in registerSolutionCoarseModelOptimization
     */

    // one MM iteration completed
    its++;
    _firstIteration = false;
  }


   /**
    * coarse model optimization cycle for the problem x_star = argmin_x|| c(x) - q_k ||
    */
  if(*_isCoarseModelOptimizationActive){
    // view on coarse coupling data only
    DataMap coarseCplData;
    for (int id : _coarseDataIDs) {
      DataMap::value_type pair = std::make_pair(id, cplData[id]);
      coarseCplData.insert(pair);
    }

    Eigen::VectorXd s1 = _coarseModel_designSpecification.head((int)_coarseModel_designSpecification.size()/2);
    Eigen::VectorXd s2 = _coarseModel_designSpecification.tail((int)_coarseModel_designSpecification.size()/2);
    preciceDebug("coarse model design sepc: "<<_coarseModel_designSpecification.norm()<<" displ: "<<s1.norm()<<" pressure: "<<s2.norm());

    // no preconditioning, i.e. scaling of input/output data. This is done in the coarse optimization routine, only for the coarse cplData.
    // the _coarseModel_designSpecification is scaled back at this point

    /** perform the coarse model optimization, determine x_star
     *          x_k+1 = argmin_x || c(x) - q_k ||
     *        ------------------------------------
     *  In the first time step, the coarse model design specification is equal to the
     *  design specification of the overall objective function. Here, an initial coarse
     *  model solution is obtained for an initial guess.
     */
    _coarseModelOptimization->optimize(coarseCplData, _coarseModel_designSpecification);

    /**
     * after the coarse model optimization has converged successfully,
     * the fine and the coarse model has to be evaluated for the new solution x_star.
     * Hence, x_star needs to be copied to the fine model input values.
     */
    if(_iterCoarseModelOpt > 0)
      registerSolutionCoarseModelOptimization(cplData);

    _iterCoarseModelOpt++;
    // if coarse model optimization exceeds max iteration count, print warning and break coarse model optimization iteration
    if(_iterCoarseModelOpt >= _maxIterCoarseModelOpt){
      //(*_isCoarseModelOptimizationActive)  = false;
      _notConvergedWithinMaxIter = true;
      preciceWarning(__func__,"The coarse model optimization in coupling iteration "<< its
          << " exceeds maximal number of optimization cycles (" << _maxIterCoarseModelOpt <<" without convergence!");
    }
  }

  if(_notConvergedWithinMaxIter){
    if(std::isnan(utils::MasterSlave::l2norm(_input_Xstar))){
      preciceError(__func__, "The coupling iteration in time step "<<tSteps<<
          " failed to converge and NaN values occured throughout the coupling process. "<<
          "This is most likely due to the fact that the coarse model failed to converge within "<<
          "the given maximum number of allowed iterations: "<<_maxIterCoarseModelOpt);
    }
  }

<<<<<<< HEAD

  preciceDebug("  * Manifold Mapping Iterations: "<<its);
  preciceDebug("  * Coarse Model Optimization Iterations: "<<_iterCoarseModelOpt);
=======
  DEBUG("  * Manifold Mapping Iterations: "<<its);
  DEBUG("  * Coarse Model Optimization Iterations: "<<_iterCoarseModelOpt);
>>>>>>> da7fc3c7
}


/** ---------------------------------------------------------------------------------------------
 *         computeCoarseModelDesignSpecifiaction()
 *
 * @brief: computes/updates the design specification for the coarse model optimization problem
 *     	   i. e., q_k = c(x_k) - T_k * (f(x_k) - q), q = 0 is the fine model design specification
 *  ---------------------------------------------------------------------------------------------
 */
void MMPostProcessing::computeCoarseModelDesignSpecifiaction()
{
  preciceTrace(__func__);

  /** update design specification
   *  alpha = (f(x) - q),
   *  q_k   = c(x)
   */
  Eigen::VectorXd alpha = _fineResiduals - _designSpecification;
  _coarseModel_designSpecification = _coarseResiduals;


  assert(_matrixF.cols() == _matrixC.cols());
  // compute SVDs of _matrixF and _matriC
  Eigen::VectorXd S_F, S_C;
  Eigen::MatrixXd V_F, U_F, V_C, U_C, Sigma_F;

  if (getLSSystemCols() > 0)
  {

<<<<<<< HEAD
    // Calculate singular value decomposition with Eigen
    Eigen::JacobiSVD < Eigen::MatrixXd > svd_C(_matrixC, Eigen::ComputeThinU | Eigen::ComputeThinV);
    Eigen::JacobiSVD < Eigen::MatrixXd > svd_F(_matrixF, Eigen::ComputeThinU | Eigen::ComputeThinV);
=======
    // Remove dependent columns of _matrixC and _matrixF
    int nbRemoveCols = 1;
    while (nbRemoveCols > 0)
    {
      nbRemoveCols = 0;
      if (getLSSystemCols() == 0)
        break;

      // Calculate singular value decomposition with Eigen
      Eigen::JacobiSVD < Eigen::MatrixXd > svd(_matrixF, Eigen::ComputeThinU | Eigen::ComputeThinV);
      Eigen::VectorXd singularValues = svd.singularValues();

      for (int i = 0; i < singularValues.rows(); i++) {
        if (std::abs(singularValues(i)) <= _singularityLimit) {
          std::cout<<"singular value: "<<singularValues(i)<<std::endl;

          // Remove the column from _matrixC and _matrixF
          removeMatrixColumn(i - nbRemoveCols);
          nbRemoveCols++;
        }
      }
      if (nbRemoveCols)
        DEBUG("Manifold mapping: remove " << nbRemoveCols << " columns from the Jacobian matrices");
    }
>>>>>>> da7fc3c7

    Eigen::MatrixXd pseudoSigma_F = svd_F.singularValues().asDiagonal();

    for ( int i = 0; i < pseudoSigma_F.cols(); i++ )
      if ( pseudoSigma_F( i, i ) > _singularityLimit )
          pseudoSigma_F( i, i ) = 1.0 / pseudoSigma_F( i, i );
      else
          pseudoSigma_F( i, i ) = 0;


    Eigen::MatrixXd pseudoMatrixF = svd_F.matrixV() * pseudoSigma_F * svd_F.matrixU().transpose();

    U_F = svd_F.matrixU();
    U_C = svd_C.matrixU();

    // if Jacobian matrix of MM mapping matrix is not set up explicitly, perform
    // matrix-vector update
    if (not _estimateJacobian)
    {
      Eigen::VectorXd beta = U_F * (U_F.transpose() * alpha);

      _coarseModel_designSpecification -= alpha;
      _coarseModel_designSpecification -= _matrixC * (pseudoMatrixF * alpha);

      // next line can also be commented out
      _coarseModel_designSpecification += U_C * (U_C.transpose() * (alpha - beta));
      _coarseModel_designSpecification += beta;
    }

    // Jacobian matrix of MM mapping matrix is estimated and set up explicitly
    // multi-vector method for update of Jacobian with implicit incorporation of
    // information from previous time steps.
    if (_estimateJacobian)
    {
      Eigen::MatrixXd I = Eigen::MatrixXd::Identity(_matrixF.rows(), _matrixF.rows());

      // if previous Jacobian exists, i.e., no re-scaling and not first estimation
      if (_MMMappingMatrix_prev.rows() == getLSSystemRows()) {
        _MMMappingMatrix = _MMMappingMatrix_prev + (_matrixC - _MMMappingMatrix_prev * _matrixF) * pseudoMatrixF;

        // if no previous Jacobian exists, set up Jacobian with IQN-ILS update rule + stabilization term
      } else {
        _MMMappingMatrix = _matrixC * pseudoMatrixF + (I - U_C * U_C.transpose()) * (I - U_F * U_F.transpose());
      }

      // compute new design specification for coarse model optimization: qk = c(x) - Tk( f(x) - q )
      _coarseModel_designSpecification -= _MMMappingMatrix * alpha;
    }
  }


  // if no residual differences for the fine and coarse model are given so far
  if ((_firstIteration && _firstTimeStep) || getLSSystemCols() <= 0)
  {
    assertion(getLSSystemCols() <= 0, getLSSystemCols());
    if (_estimateJacobian && (_MMMappingMatrix_prev.rows() == getLSSystemRows()))
    {
      _coarseModel_designSpecification -= _MMMappingMatrix_prev * alpha;
    } else {
      _coarseModel_designSpecification -= alpha;
    }
  }

}



void MMPostProcessing::concatenateCouplingData
(
    DataMap& cplData)
{
  preciceTrace("concatenateCouplingData()");

  int offset = 0;
  int k = 0;
  assertion(_fineDataIDs.size() == _coarseDataIDs.size(), _fineDataIDs.size(), _coarseDataIDs.size());
  for (int id : _fineDataIDs) {
    int size = cplData[id]->values->size();
    auto& values = *cplData[id]->values;
    auto& coarseValues = *cplData[_coarseDataIDs.at(k)]->values;
    const auto& coarseOldValues = cplData[_coarseDataIDs.at(k)]->oldValues.col(0);
    assertion(values.size() == coarseValues.size(), values.size(), coarseValues.size());
    assertion(values.size() == coarseOldValues.size(), values.size(), coarseOldValues.size());
    for (int i = 0; i < size; i++) {
      _outputFineModel[i + offset] = values[i];
      // ignore input from fine model as it must be exactly the
      // same as the input for the coarse model, if the fine model is evaluated
      _outputCoarseModel[i + offset] = coarseValues[i];
      _input_Xstar[i + offset] = coarseOldValues[i];
    }
    offset += size;
    k++;
  }
}


/** -----------------------------------------------------------------------------------
 *            isSet()
 *   @brief indicates whether the design specification has been set and is valid
 *  -----------------------------------------------------------------------------------
 */
bool MMPostProcessing::isSet(Eigen::VectorXd& designSpec)
{
  // design specification is considered to be set and active if
  // 1. its size is larger then zero (i. e., it must be equal to the number of unknowns)
  // 2. its l2-norm is larger then 1.0e-15
  bool set ((designSpec.size() > 0));// && (designSpec.norm() > 1.0e-15));
  if (set) assertion(designSpec.size() == _fineResiduals.size(), designSpec.size(), _fineResiduals.size());
  return set;
}


/** ---------------------------------------------------------------------------------------------
 *         iterationsConverged()
 *
 * @brief: Is called when the convergence criterion for the coupling is fullfilled and finalizes
 *         the manifold mapping post processing. Stores new differences in F and C, clears or
 *         updates F and C according to the number of reused time steps
 *  ---------------------------------------------------------------------------------------------
 */
void MMPostProcessing::iterationsConverged
(
    DataMap & cplData)
{
  preciceTrace(__func__);

  its = 0;
  tSteps++;
  deletedColumns = 0;


  /** in each advance() cycle in the coupling scheme, either MMPostProcessing::performPostProcessing() or
   *  MMPostProcessing::iterationsConverged() is called. Both, if and only if the coarse model has converged.
   *  Hence, we need to call iterationsConverged() for the coarse model.
   */
  _coarseModelOptimization->iterationsConverged(cplData);
  _iterCoarseModelOpt = 0;


  // the most recent differences for the F, C matrices have not been added so far
  // this has to be done in iterations converged, as PP won't be called any more if
  // convergence was achieved
  concatenateCouplingData(cplData);
  updateDifferenceMatrices(cplData);


  /**
   *  register the fine model output (design specification = 0) as new coarse model input for the next
   *  evaluation of the coarse model solvers, and also that extrapolation works just as it should
   */
  for (int i = 0; i < _fineDataIDs.size(); i++) {
    int fineID = _fineDataIDs[i];
    int coarseID = _coarseDataIDs[i];
    assertion(cplData[fineID]->values->size() == cplData[coarseID]->values->size(), cplData[fineID]->values->size(), cplData[coarseID]->values->size());

    // register fine model output to coarse model output and fine model output to coarse model input
    *(cplData[coarseID]->values)          = *(cplData[fineID]->values);
    (cplData[coarseID]->oldValues.col(0)) = *(cplData[fineID]->values);
  }

  /**
   * Difference matrices and Jacobian updated, MM cycle completed, start with coarse model
   * optimization in next cycle.
   * next step: coarse model optimization, set the steering variable accordingly
   */
  (*_isCoarseModelOptimizationActive) = true;

  // reset the coarse model design specification
  _coarseModel_designSpecification = _designSpecification;

  // update the preconditioner
  Eigen::VectorXd objective = _fineResiduals - _designSpecification;
  _preconditioner->update(false, _outputFineModel, objective);


  // if the multi-vector generalized broyden like update for the manifold matrix estimation process is used
  // store the estimated matrix from the last time step.
  if(_estimateJacobian && _MMMappingMatrix.cols() > 0){
    _MMMappingMatrix_prev = _MMMappingMatrix;
    _preconditioner->revert(_MMMappingMatrix_prev,false, true);
    _preconditioner->apply(_MMMappingMatrix_prev,true, true);
  }


  _firstTimeStep = false;
  if (_matrixCols.front() == 0) { // Did only one iteration
    _matrixCols.pop_front();
  }

# ifdef Debug
  std::ostringstream stream;
  stream << "Matrix column counters: ";
  for (int cols : _matrixCols) {
    stream << cols << ", ";
  }
  DEBUG(stream.str());
# endif // Debug

  if (_timestepsReused == 0) {
    _matrixF.resize(0, 0);
    _matrixC.resize(0, 0);
    _matrixCols.clear();
  }
  else if ((int) _matrixCols.size() > _timestepsReused) {
    int toRemove = _matrixCols.back();
    assertion(toRemove > 0, toRemove);
    DEBUG("Removing " << toRemove << " cols from mannifold mapping least-squares system with "<< getLSSystemCols() << " cols");
    assertion(_matrixF.cols() == _matrixC.cols(), _matrixF.cols(), _matrixC.cols());
    assertion(getLSSystemCols() > toRemove, getLSSystemCols(), toRemove);

    // remove columns
    for (int i = 0; i < toRemove; i++) {
      utils::removeColumnFromMatrix(_matrixF, _matrixF.cols() - 1);
      utils::removeColumnFromMatrix(_matrixC, _matrixC.cols() - 1);
    }
    _matrixCols.pop_back();
  }

  _matrixCols.push_front(0);
  _firstIteration = true;
}

/** ---------------------------------------------------------------------------------------------
 *         removeMatrixColumn()
 *
 * @brief: removes a column from the least squares system, i. e., from the matrices F and C
 *  ---------------------------------------------------------------------------------------------
 */
void MMPostProcessing::removeMatrixColumn
(
    int columnIndex)
{
  preciceTrace(__func__, columnIndex, _matrixF.cols());

  // debugging information, can be removed
  deletedColumns++;

  assertion(_matrixF.cols() > 1);
  utils::removeColumnFromMatrix(_matrixF, columnIndex);
  utils::removeColumnFromMatrix(_matrixC, columnIndex);

  // Reduce column count
  std::deque<int>::iterator iter = _matrixCols.begin();
  int cols = 0;
  while (iter != _matrixCols.end()) {
    cols += *iter;
    if (cols > columnIndex) {
      assertion(*iter > 0);
      *iter -= 1;
      if (*iter == 0) {
        _matrixCols.erase(iter);
      }
      break;
    }
    iter++;
  }
}


void MMPostProcessing::exportState(
    io::TXTWriter& writer)
{
}

void MMPostProcessing::importState(
    io::TXTReader& reader)
{
}

int MMPostProcessing::getDeletedColumns()
{
  return deletedColumns;
}

int MMPostProcessing::getLSSystemCols()
{
  int cols = 0;
  for (int col : _matrixCols) {
    cols += col;
  }
  //if(_hasNodesOnInterface){
  //	assertion(cols == _matrixF.cols(), cols, _matrixF.cols(), _matrixCols);
  //	assertion(cols == _matrixC.cols(), cols, _matrixC.cols());
  //}

  return cols;
}

int MMPostProcessing::getLSSystemRows()
{
  if (utils::MasterSlave::_masterMode || utils::MasterSlave::_slaveMode) {
    return _dimOffsets.back();
  }
  return _fineResiduals.size();
  //return _matrixF.rows();
}

}}} // namespace precice, cplscheme, impl

<|MERGE_RESOLUTION|>--- conflicted
+++ resolved
@@ -203,8 +203,7 @@
     }
   }
 
-<<<<<<< HEAD
-  _preconditioner->initialize(entries);
+    _preconditioner->initialize(subVectorSizes);
 
   if (_estimateJacobian) {
     _MMMappingMatrix = Eigen::MatrixXd::Zero(getLSSystemRows(), entries);
@@ -212,9 +211,6 @@
     // do not initialize Tkprev (MMMappingMatrix_prev), as we need a different constructing rule
     // in the first step (see computeCoarseModelDesignSpecifiaction).
   }
-=======
-  _preconditioner->initialize(subVectorSizes);
->>>>>>> da7fc3c7
 }
 
 
@@ -459,8 +455,6 @@
      */
     computeCoarseModelDesignSpecifiaction();
 
-    preciceDebug("coarse model design sepc (scaled): "<<_coarseModel_designSpecification.norm());
-
     assertion(isSet(_coarseModel_designSpecification)); // the coarse model design specification is computed within the MM cycle and should therefore be set and valid
 
 
@@ -510,10 +504,6 @@
       coarseCplData.insert(pair);
     }
 
-    Eigen::VectorXd s1 = _coarseModel_designSpecification.head((int)_coarseModel_designSpecification.size()/2);
-    Eigen::VectorXd s2 = _coarseModel_designSpecification.tail((int)_coarseModel_designSpecification.size()/2);
-    preciceDebug("coarse model design sepc: "<<_coarseModel_designSpecification.norm()<<" displ: "<<s1.norm()<<" pressure: "<<s2.norm());
-
     // no preconditioning, i.e. scaling of input/output data. This is done in the coarse optimization routine, only for the coarse cplData.
     // the _coarseModel_designSpecification is scaled back at this point
 
@@ -552,15 +542,8 @@
           "the given maximum number of allowed iterations: "<<_maxIterCoarseModelOpt);
     }
   }
-
-<<<<<<< HEAD
-
-  preciceDebug("  * Manifold Mapping Iterations: "<<its);
-  preciceDebug("  * Coarse Model Optimization Iterations: "<<_iterCoarseModelOpt);
-=======
   DEBUG("  * Manifold Mapping Iterations: "<<its);
   DEBUG("  * Coarse Model Optimization Iterations: "<<_iterCoarseModelOpt);
->>>>>>> da7fc3c7
 }
 
 
@@ -591,36 +574,9 @@
   if (getLSSystemCols() > 0)
   {
 
-<<<<<<< HEAD
     // Calculate singular value decomposition with Eigen
     Eigen::JacobiSVD < Eigen::MatrixXd > svd_C(_matrixC, Eigen::ComputeThinU | Eigen::ComputeThinV);
     Eigen::JacobiSVD < Eigen::MatrixXd > svd_F(_matrixF, Eigen::ComputeThinU | Eigen::ComputeThinV);
-=======
-    // Remove dependent columns of _matrixC and _matrixF
-    int nbRemoveCols = 1;
-    while (nbRemoveCols > 0)
-    {
-      nbRemoveCols = 0;
-      if (getLSSystemCols() == 0)
-        break;
-
-      // Calculate singular value decomposition with Eigen
-      Eigen::JacobiSVD < Eigen::MatrixXd > svd(_matrixF, Eigen::ComputeThinU | Eigen::ComputeThinV);
-      Eigen::VectorXd singularValues = svd.singularValues();
-
-      for (int i = 0; i < singularValues.rows(); i++) {
-        if (std::abs(singularValues(i)) <= _singularityLimit) {
-          std::cout<<"singular value: "<<singularValues(i)<<std::endl;
-
-          // Remove the column from _matrixC and _matrixF
-          removeMatrixColumn(i - nbRemoveCols);
-          nbRemoveCols++;
-        }
-      }
-      if (nbRemoveCols)
-        DEBUG("Manifold mapping: remove " << nbRemoveCols << " columns from the Jacobian matrices");
-    }
->>>>>>> da7fc3c7
 
     Eigen::MatrixXd pseudoSigma_F = svd_F.singularValues().asDiagonal();
 
