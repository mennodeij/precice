#include "CouplingSchemeConfiguration.hpp"
#include <algorithm>
#include <list>
#include <memory>
#include <ostream>
#include <stddef.h>
#include <stdexcept>
#include <utility>
#include "acceleration/Acceleration.hpp"
#include "acceleration/config/AccelerationConfiguration.hpp"
#include "cplscheme/BaseCouplingScheme.hpp"
#include "cplscheme/BiCouplingScheme.hpp"
#include "cplscheme/CompositionalCouplingScheme.hpp"
#include "cplscheme/MultiCouplingScheme.hpp"
#include "cplscheme/ParallelCouplingScheme.hpp"
#include "cplscheme/SerialCouplingScheme.hpp"
#include "cplscheme/SharedPointer.hpp"
#include "cplscheme/impl/AbsoluteConvergenceMeasure.hpp"
#include "cplscheme/impl/MinIterationConvergenceMeasure.hpp"
#include "cplscheme/impl/RelativeConvergenceMeasure.hpp"
#include "cplscheme/impl/ResidualRelativeConvergenceMeasure.hpp"
#include "logging/LogMacros.hpp"
#include "m2n/SharedPointer.hpp"
#include "m2n/config/M2NConfiguration.hpp"
#include "mesh/Data.hpp"
#include "mesh/Mesh.hpp"
#include "mesh/config/MeshConfiguration.hpp"
#include "precice/impl/SharedPointer.hpp"
#include "utils/Helpers.hpp"
#include "utils/assertion.hpp"
#include "xml/ConfigParser.hpp"
#include "xml/XMLAttribute.hpp"
#include "xml/XMLTag.hpp"

namespace precice {
namespace cplscheme {

using precice::impl::PtrParticipant;

CouplingSchemeConfiguration::CouplingSchemeConfiguration(
    xml::XMLTag &                               parent,
    const mesh::PtrMeshConfiguration &          meshConfig,
    const m2n::M2NConfiguration::SharedPointer &m2nConfig)
    : TAG("coupling-scheme"),
      TAG_PARTICIPANTS("participants"),
      TAG_PARTICIPANT("participant"),
      TAG_EXCHANGE("exchange"),
      TAG_MAX_TIME("max-time"),
      TAG_MAX_TIME_WINDOWS("max-time-windows"),
      TAG_TIME_WINDOW_SIZE("time-window-size"),
      TAG_ABS_CONV_MEASURE("absolute-convergence-measure"),
      TAG_REL_CONV_MEASURE("relative-convergence-measure"),
      TAG_RES_REL_CONV_MEASURE("residual-relative-convergence-measure"),
      TAG_MIN_ITER_CONV_MEASURE("min-iteration-convergence-measure"),
      TAG_MAX_ITERATIONS("max-iterations"),
      TAG_EXTRAPOLATION("extrapolation-order"),
      ATTR_DATA("data"),
      ATTR_MESH("mesh"),
      ATTR_PARTICIPANT("participant"),
      ATTR_INITIALIZE("initialize"),
      ATTR_TYPE("type"),
      ATTR_FIRST("first"),
      ATTR_SECOND("second"),
      ATTR_VALUE("value"),
      ATTR_VALID_DIGITS("valid-digits"),
      ATTR_METHOD("method"),
      ATTR_LIMIT("limit"),
      ATTR_MIN_ITERATIONS("min-iterations"),
      ATTR_NAME("name"),
      ATTR_FROM("from"),
      ATTR_TO("to"),
      ATTR_SUFFICES("suffices"),
      ATTR_CONTROL("control"),
      VALUE_SERIAL_EXPLICIT("serial-explicit"),
      VALUE_PARALLEL_EXPLICIT("parallel-explicit"),
      VALUE_SERIAL_IMPLICIT("serial-implicit"),
      VALUE_PARALLEL_IMPLICIT("parallel-implicit"),
      VALUE_MULTI("multi"),
      VALUE_FIXED("fixed"),
      VALUE_FIRST_PARTICIPANT("first-participant"),
      _config(),
      _meshConfig(meshConfig),
      _m2nConfig(m2nConfig),
      _couplingSchemes(),
      _couplingSchemeCompositions()
{
  using namespace xml;

  XMLTag::Occurrence occ = XMLTag::OCCUR_ARBITRARY;
  std::list<XMLTag>  tags;
  std::string        doc;

  {
    XMLTag tag(*this, VALUE_SERIAL_EXPLICIT, occ, TAG);
    doc = "Explicit coupling scheme according to conventional serial";
    doc += " staggered procedure (CSS).";
    tag.setDocumentation(doc);
    addTypespecifcSubtags(VALUE_SERIAL_EXPLICIT, tag);
    tags.push_back(tag);
  }
  {
    XMLTag tag(*this, VALUE_PARALLEL_EXPLICIT, occ, TAG);
    doc = "Explicit coupling scheme according to conventional parallel";
    doc += " staggered procedure (CPS).";
    tag.setDocumentation(doc);
    addTypespecifcSubtags(VALUE_PARALLEL_EXPLICIT, tag);
    tags.push_back(tag);
  }
  {
    XMLTag tag(*this, VALUE_SERIAL_IMPLICIT, occ, TAG);
    doc = "Implicit coupling scheme according to block Gauss-Seidel iterations (S-System).";
    doc += " Improved implicit iterations are achieved by using a acceleration (recommended!).";
    tag.setDocumentation(doc);
    addTypespecifcSubtags(VALUE_SERIAL_IMPLICIT, tag);
    tags.push_back(tag);
  }
  {
    XMLTag tag(*this, VALUE_PARALLEL_IMPLICIT, occ, TAG);
    doc = "Parallel Implicit coupling scheme according to block Jacobi iterations (V-System).";
    doc += " Improved implicit iterations are achieved by using a acceleration (recommended!).";
    tag.setDocumentation(doc);
    addTypespecifcSubtags(VALUE_PARALLEL_IMPLICIT, tag);
    tags.push_back(tag);
  }
  {
    XMLTag tag(*this, VALUE_MULTI, occ, TAG);
    doc = "Multi coupling scheme according to block Jacobi iterations.";
    doc += " Improved implicit iterations are achieved by using a acceleration (recommended!).";
    tag.setDocumentation(doc);
    addTypespecifcSubtags(VALUE_MULTI, tag);
    tags.push_back(tag);
  }

  for (XMLTag &tag : tags) {
    parent.addSubtag(tag);
  }
}

bool CouplingSchemeConfiguration::hasCouplingScheme(
    const std::string &participantName) const
{
  return utils::contained(participantName, _couplingSchemes);
}

const PtrCouplingScheme &CouplingSchemeConfiguration::getCouplingScheme(
    const std::string &participantName) const
{
  PRECICE_CHECK(utils::contained(participantName, _couplingSchemes),
                "No coupling scheme defined for "
                    << "participant \"" << participantName << "\". "
                    << "Please make sure to provide at least one <coupling-scheme:TYPE> in your "
                    << "precice-config.xml that couples this participant using the <participants .../> tag.");
  return _couplingSchemes.find(participantName)->second;
}

void CouplingSchemeConfiguration::xmlTagCallback(
    const xml::ConfigurationContext &context,
    xml::XMLTag &                    tag)
{
  PRECICE_TRACE(tag.getFullName());
  if (tag.getNamespace() == TAG) {
    _config.type = tag.getName();
    _accelerationConfig->clear();
  } else if (tag.getName() == TAG_PARTICIPANTS) {
    std::string first = tag.getStringAttributeValue(ATTR_FIRST);
    _config.participants.push_back(first);
    std::string second = tag.getStringAttributeValue(ATTR_SECOND);
    PRECICE_CHECK(std::find(_config.participants.begin(), _config.participants.end(), second) == _config.participants.end(),
                  "Provided first participant equals second participant in coupling scheme. Please correct the <participants "
                      << "first=\"" << first << "\" "
                      << "second=\"" << second << "\" "
                      << "/> tag in the <coupling-scheme:...> of your precice-config.xml");
    _config.participants.push_back(second);
  } else if (tag.getName() == TAG_PARTICIPANT) {
    PRECICE_ASSERT(_config.type == VALUE_MULTI);
    bool        control         = tag.getBooleanAttributeValue(ATTR_CONTROL);
    std::string participantName = tag.getStringAttributeValue(ATTR_NAME);
    PRECICE_CHECK(std::find(_config.participants.begin(), _config.participants.end(), participantName) == _config.participants.end()
                      && participantName.compare(_config.controller) != 0,
                  "Participant \""
                      << participantName
                      << "\" is provided multiple times to multi coupling scheme. Please make sure that you do not provide the participant multiple times via the <participant name=\""
                      << participantName
                      << "\" /> tag in the <coupling-scheme:...> of your precice-config.xml");
    if (control) {
      PRECICE_CHECK(not _config.setController,
                    "Only one controller per MultiCouplingScheme can be defined. Please check the <participant "
                        << "name=\"" << participantName << "\" "
                        << "control=\"" << control << "\" "
                        << "/> tag in the <coupling-scheme:...> of your precice-config.xml");
      _config.controller    = participantName;
      _config.setController = true;
    } else {
      _config.participants.push_back(participantName);
    }

  } else if (tag.getName() == TAG_MAX_TIME) {
    _config.maxTime = tag.getDoubleAttributeValue(ATTR_VALUE);
    PRECICE_CHECK(_config.maxTime > 0, "Maximum time has to be larger than zero. Please check the <max-time "
                                           << "value=\"" << _config.maxTime << "\" "
                                           << "/> tag in the <coupling-scheme:...> of your precice-config.xml");
  } else if (tag.getName() == TAG_MAX_TIME_WINDOWS) {
    _config.maxTimeWindows = tag.getIntAttributeValue(ATTR_VALUE);
    PRECICE_CHECK(_config.maxTimeWindows > 0, "Maximum number of time windows has to be larger than zero. Please check the <max-time-windows "
                                                  << "value=\"" << _config.maxTimeWindows << "\" "
                                                  << "/> tag in the <coupling-scheme:...> of your precice-config.xml");
  } else if (tag.getName() == TAG_TIME_WINDOW_SIZE) {
    _config.timeWindowSize = tag.getDoubleAttributeValue(ATTR_VALUE);
    _config.validDigits = tag.getIntAttributeValue(ATTR_VALID_DIGITS);
    PRECICE_CHECK((_config.validDigits >= 1) && (_config.validDigits < 17),"Valid digits of time window size has to be between 1 and 16.");
    _config.dtMethod = getTimesteppingMethod(tag.getStringAttributeValue(ATTR_METHOD));
    if(_config.dtMethod == constants::TimesteppingMethod::FIXED_TIME_WINDOW_SIZE) {
      PRECICE_CHECK(_config.timeWindowSize > 0, "Time window size has to be larger than zero. Please check the <time-window-size "
                                                    << "value=\"" << _config.timeWindowSize << "\" "
                                                    << "valid-digits=\"" << _config.validDigits << "\" "
                                                    << "method=\"" << tag.getStringAttributeValue(ATTR_METHOD) << "\" "
                                                    << "/> tag in the <coupling-scheme:...> of your precice-config.xml");
    } else {
      PRECICE_ASSERT(_config.dtMethod == constants::TimesteppingMethod::FIRST_PARTICIPANT_SETS_TIME_WINDOW_SIZE);
      PRECICE_CHECK(_config.timeWindowSize == -1, "Time window size value has to be equal to -1 (default), if method=\"first-participant\" is used. Please check the <time-window-size "
                                                      << "value=\"" << _config.timeWindowSize << "\" "
                                                      << "valid-digits=\"" << _config.validDigits << "\" "
                                                      << "method=\"" << tag.getStringAttributeValue(ATTR_METHOD) << "\" "
                                                      << "/> tag in the <coupling-scheme:...> of your precice-config.xml");
    }
    PRECICE_CHECK((_config.validDigits >= 1) && (_config.validDigits < 17), "Valid digits of time window size has to be between 1 and 16. Please check the <time-window-size "
                                                                                << "value=\"" << _config.timeWindowSize << "\" "
                                                                                << "valid-digits=\"" << _config.validDigits << "\" "
                                                                                << "method=\"" << tag.getStringAttributeValue(ATTR_METHOD) << "\" "
                                                                                << "/> tag in the <coupling-scheme:...> of your precice-config.xml");
  } else if (tag.getName() == TAG_ABS_CONV_MEASURE) {
    std::string dataName = tag.getStringAttributeValue(ATTR_DATA);
    std::string meshName = tag.getStringAttributeValue(ATTR_MESH);
    double      limit    = tag.getDoubleAttributeValue(ATTR_LIMIT);
    bool        suffices = tag.getBooleanAttributeValue(ATTR_SUFFICES);
    PRECICE_ASSERT(_config.type == VALUE_SERIAL_IMPLICIT || _config.type == VALUE_PARALLEL_IMPLICIT || _config.type == VALUE_MULTI);
    addAbsoluteConvergenceMeasure(dataName, meshName, limit, suffices);
  } else if (tag.getName() == TAG_REL_CONV_MEASURE) {
    std::string dataName = tag.getStringAttributeValue(ATTR_DATA);
    std::string meshName = tag.getStringAttributeValue(ATTR_MESH);
    double      limit    = tag.getDoubleAttributeValue(ATTR_LIMIT);
    bool        suffices = tag.getBooleanAttributeValue(ATTR_SUFFICES);
    PRECICE_ASSERT(_config.type == VALUE_SERIAL_IMPLICIT || _config.type == VALUE_PARALLEL_IMPLICIT || _config.type == VALUE_MULTI);
    addRelativeConvergenceMeasure(dataName, meshName, limit, suffices);
  } else if (tag.getName() == TAG_RES_REL_CONV_MEASURE) {
    std::string dataName = tag.getStringAttributeValue(ATTR_DATA);
    std::string meshName = tag.getStringAttributeValue(ATTR_MESH);
    double      limit    = tag.getDoubleAttributeValue(ATTR_LIMIT);
    bool        suffices = tag.getBooleanAttributeValue(ATTR_SUFFICES);
    PRECICE_ASSERT(_config.type == VALUE_SERIAL_IMPLICIT || _config.type == VALUE_PARALLEL_IMPLICIT || _config.type == VALUE_MULTI);
    addResidualRelativeConvergenceMeasure(dataName, meshName, limit, suffices);
  } else if (tag.getName() == TAG_MIN_ITER_CONV_MEASURE) {
    std::string dataName      = tag.getStringAttributeValue(ATTR_DATA);
    std::string meshName      = tag.getStringAttributeValue(ATTR_MESH);
    int         minIterations = tag.getIntAttributeValue(ATTR_MIN_ITERATIONS);
    bool        suffices      = tag.getBooleanAttributeValue(ATTR_SUFFICES);
    PRECICE_ASSERT(_config.type == VALUE_SERIAL_IMPLICIT || _config.type == VALUE_PARALLEL_IMPLICIT || _config.type == VALUE_MULTI);
    addMinIterationConvergenceMeasure(dataName, meshName, minIterations, suffices);
  } else if (tag.getName() == TAG_EXCHANGE) {
    std::string   nameData            = tag.getStringAttributeValue(ATTR_DATA);
    std::string   nameMesh            = tag.getStringAttributeValue(ATTR_MESH);
    std::string   nameParticipantFrom = tag.getStringAttributeValue(ATTR_FROM);
    std::string   nameParticipantTo   = tag.getStringAttributeValue(ATTR_TO);
    bool          initialize          = tag.getBooleanAttributeValue(ATTR_INITIALIZE);
    mesh::PtrData exchangeData;
    mesh::PtrMesh exchangeMesh;
    for (mesh::PtrMesh mesh : _meshConfig->meshes()) {
      if (mesh->getName() == nameMesh) {
        for (mesh::PtrData data : mesh->data()) {
          if (data->getName() == nameData) {
            exchangeData = data;
            exchangeMesh = mesh;
            break;
          }
        }
      }
    }
    PRECICE_CHECK(exchangeData.get(), "Mesh \"" << nameMesh << "\" with data \"" << nameData
                                                << "\" not defined. Please check the <exchange "
                                                << "data=\"" << nameData << "\" "
                                                << "mesh=\"" << nameMesh << "\" "
                                                << "from=\"" << nameParticipantFrom << "\" "
                                                << "to=\"" << nameParticipantTo << "\" "
                                                << "/> tag in the <coupling-scheme:... /> of your precice-config.xml.");
    _meshConfig->addNeededMesh(nameParticipantFrom, nameMesh);
    _meshConfig->addNeededMesh(nameParticipantTo, nameMesh);
    _config.exchanges.push_back(std::make_tuple(exchangeData, exchangeMesh,
                                                nameParticipantFrom, nameParticipantTo, initialize));
  } else if (tag.getName() == TAG_MAX_ITERATIONS) {
    PRECICE_ASSERT(_config.type == VALUE_SERIAL_IMPLICIT || _config.type == VALUE_PARALLEL_IMPLICIT || _config.type == VALUE_MULTI);
    _config.maxIterations = tag.getIntAttributeValue(ATTR_VALUE);
    PRECICE_CHECK(_config.maxIterations > 0,
                  "Maximal iteration limit has to be larger than zero. Please check the <max-iterations "
                      << "value = \"" << _config.maxIterations << "\" /> subtag in the <coupling-scheme:... /> of your precice-config.xml.");
  } else if (tag.getName() == TAG_EXTRAPOLATION) {
    PRECICE_ASSERT(_config.type == VALUE_SERIAL_IMPLICIT || _config.type == VALUE_PARALLEL_IMPLICIT || _config.type == VALUE_MULTI);
    _config.extrapolationOrder = tag.getIntAttributeValue(ATTR_VALUE);
    PRECICE_CHECK((_config.extrapolationOrder == 0) || (_config.extrapolationOrder == 1) || (_config.extrapolationOrder == 2),
                  "Extrapolation order has to be  0, 1, or 2. Please check the <extrapolation-order "
                      << "value=\"" << _config.extrapolationOrder << "\" "
                      << "/> subtag in the <coupling-scheme:... /> of your precice-config.xml.");
  }
}

void CouplingSchemeConfiguration::xmlEndTagCallback(
    const xml::ConfigurationContext &context,
    xml::XMLTag &                    tag)
{
  PRECICE_TRACE(tag.getFullName());
  if (tag.getNamespace() == TAG) {
    if (_config.type == VALUE_SERIAL_EXPLICIT) {
      std::string       accessor(_config.participants[0]);
      PtrCouplingScheme scheme = createSerialExplicitCouplingScheme(accessor);
      addCouplingScheme(scheme, accessor);
      //_couplingSchemes[accessor] = scheme;
      accessor = _config.participants[1];
      scheme   = createSerialExplicitCouplingScheme(accessor);
      addCouplingScheme(scheme, accessor);
      //_couplingSchemes[accessor] = scheme;
      _config = Config();
    } else if (_config.type == VALUE_PARALLEL_EXPLICIT) {
      std::string       accessor(_config.participants[0]);
      PtrCouplingScheme scheme = createParallelExplicitCouplingScheme(accessor);
      addCouplingScheme(scheme, accessor);
      //_couplingSchemes[accessor] = scheme;
      accessor = _config.participants[1];
      scheme   = createParallelExplicitCouplingScheme(accessor);
      addCouplingScheme(scheme, accessor);
      //_couplingSchemes[accessor] = scheme;
      _config = Config();
    } else if (_config.type == VALUE_SERIAL_IMPLICIT) {
      std::string       accessor(_config.participants[0]);
      PtrCouplingScheme scheme = createSerialImplicitCouplingScheme(accessor);
      addCouplingScheme(scheme, accessor);
      //_couplingSchemes[accessor] = scheme;
      accessor = _config.participants[1];
      scheme   = createSerialImplicitCouplingScheme(accessor);
      addCouplingScheme(scheme, accessor);
      //_couplingSchemes[accessor] = scheme;
      _config = Config();
    } else if (_config.type == VALUE_PARALLEL_IMPLICIT) {
      std::string       accessor(_config.participants[0]);
      PtrCouplingScheme scheme = createParallelImplicitCouplingScheme(accessor);
      addCouplingScheme(scheme, accessor);
      accessor = _config.participants[1];
      scheme   = createParallelImplicitCouplingScheme(accessor);
      addCouplingScheme(scheme, accessor);
      _config = Config();
    } else if (_config.type == VALUE_MULTI) {
      PRECICE_CHECK(_config.setController,
                    "One controller per MultiCoupling needs to be defined. "
                    "Please check the <participant name=... /> tags in the <coupling-scheme:... /> of your precice-config.xml. "
                    "Make sure that at least one participant tag provides the attribute <participant name=... control=\"True\"/>.");
      for (std::string &accessor : _config.participants) {
        PtrCouplingScheme scheme = createMultiCouplingScheme(accessor);
        addCouplingScheme(scheme, accessor);
      }
      PtrCouplingScheme scheme = createMultiCouplingScheme(_config.controller);
      addCouplingScheme(scheme, _config.controller);
      _config = Config();
    } else {
      PRECICE_ASSERT(false, _config.type);
    }
  }
}

void CouplingSchemeConfiguration::addCouplingScheme(
    PtrCouplingScheme  cplScheme,
    const std::string &participantName)
{
  PRECICE_TRACE(participantName);
  if (utils::contained(participantName, _couplingSchemes)) {
    PRECICE_DEBUG("Coupling scheme exists already for participant");
    if (utils::contained(participantName, _couplingSchemeCompositions)) {
      PRECICE_DEBUG("Coupling scheme composition exists already for participant");
      // Fetch the composition and add the new scheme.
      PRECICE_ASSERT(_couplingSchemeCompositions[participantName] != nullptr);
      _couplingSchemeCompositions[participantName]->addCouplingScheme(cplScheme);
    } else {
      PRECICE_DEBUG("No composition exists for the participant");
      // No composition exists, thus, the existing scheme is no composition.
      // Create a new composition, add the already existing and new scheme, and
      // overwrite the existing scheme with the composition.
      CompositionalCouplingScheme *composition = new CompositionalCouplingScheme();
      PRECICE_CHECK(nullptr == dynamic_cast<MultiCouplingScheme *>(_couplingSchemes[participantName].get()), "A Multi Coupling Scheme cannot yet be combined with any other coupling scheme. Try to include all participants within one multi coupling scheme instead.");
      composition->addCouplingScheme(_couplingSchemes[participantName]);
      composition->addCouplingScheme(cplScheme);
      _couplingSchemes[participantName] = PtrCouplingScheme(composition);
    }
  } else {
    PRECICE_DEBUG("No coupling scheme exists for the participant");
    // Store the new coupling scheme.
    _couplingSchemes[participantName] = cplScheme;
  }
}

void CouplingSchemeConfiguration::addTypespecifcSubtags(
    const std::string &type,
    //const std::string& name,
    xml::XMLTag &tag)
{
  PRECICE_TRACE(type);
  addTransientLimitTags(type, tag);
  _config.type = type;
  //_config.name = name;

  if (type == VALUE_SERIAL_EXPLICIT) {
    addTagParticipants(tag);
    addTagExchange(tag);
  } else if (type == VALUE_PARALLEL_EXPLICIT) {
    addTagParticipants(tag);
    addTagExchange(tag);
  } else if (type == VALUE_PARALLEL_IMPLICIT) {
    addTagParticipants(tag);
    addTagExchange(tag);
    addTagAcceleration(tag);
    addTagAbsoluteConvergenceMeasure(tag);
    addTagRelativeConvergenceMeasure(tag);
    addTagResidualRelativeConvergenceMeasure(tag);
    addTagMinIterationConvergenceMeasure(tag);
    addTagMaxIterations(tag);
    addTagExtrapolation(tag);
  } else if (type == VALUE_MULTI) {
    addTagParticipant(tag);
    addTagExchange(tag);
    addTagAcceleration(tag);
    addTagAbsoluteConvergenceMeasure(tag);
    addTagRelativeConvergenceMeasure(tag);
    addTagResidualRelativeConvergenceMeasure(tag);
    addTagMinIterationConvergenceMeasure(tag);
    addTagMaxIterations(tag);
    addTagExtrapolation(tag);
  } else if (type == VALUE_SERIAL_IMPLICIT) {
    addTagParticipants(tag);
    addTagExchange(tag);
    addTagAcceleration(tag);
    addTagAbsoluteConvergenceMeasure(tag);
    addTagRelativeConvergenceMeasure(tag);
    addTagResidualRelativeConvergenceMeasure(tag);
    addTagMinIterationConvergenceMeasure(tag);
    addTagMaxIterations(tag);
    addTagExtrapolation(tag);
  } else {
    // If wrong coupling scheme type is provided, this is already caught by the config parser. If the assertion below is triggered, it's a bug in preCICE, not wrong usage.
    PRECICE_ASSERT(false, "Unknown coupling scheme.");
  }
}

void CouplingSchemeConfiguration::addTransientLimitTags(
    const std::string &type,
    xml::XMLTag &      tag)
{
  using namespace xml;
  XMLTag               tagMaxTime(*this, TAG_MAX_TIME, XMLTag::OCCUR_NOT_OR_ONCE);
  XMLAttribute<double> attrValueMaxTime(ATTR_VALUE);
  tagMaxTime.addAttribute(attrValueMaxTime);
  tag.addSubtag(tagMaxTime);

  XMLTag            tagMaxTimeWindows(*this, TAG_MAX_TIME_WINDOWS, XMLTag::OCCUR_NOT_OR_ONCE);
  XMLAttribute<int> attrValueMaxTimeWindows(ATTR_VALUE);
  tagMaxTimeWindows.addAttribute(attrValueMaxTimeWindows);
  tag.addSubtag(tagMaxTimeWindows);

  XMLTag tagTimeWindowSize(*this, TAG_TIME_WINDOW_SIZE, XMLTag::OCCUR_ONCE);
  auto   attrValueTimeWindowSize = makeXMLAttribute(ATTR_VALUE, CouplingScheme::UNDEFINED_TIME_WINDOW_SIZE);
  tagTimeWindowSize.addAttribute(attrValueTimeWindowSize);
  XMLAttribute<int> attrValidDigits(ATTR_VALID_DIGITS, 10);
  tagTimeWindowSize.addAttribute(attrValidDigits);
  std::vector<std::string> allowedMethods;
  if (type == VALUE_SERIAL_EXPLICIT || type == VALUE_SERIAL_IMPLICIT) {
    // method="first-participant" is only allowed for serial coupling schemes
    allowedMethods = {VALUE_FIXED, VALUE_FIRST_PARTICIPANT};
  } else {
    allowedMethods = {VALUE_FIXED};
  }
  auto attrMethod = makeXMLAttribute(ATTR_METHOD, VALUE_FIXED).setOptions(allowedMethods);
  tagTimeWindowSize.addAttribute(attrMethod);
  tag.addSubtag(tagTimeWindowSize);
}

void CouplingSchemeConfiguration::addTagParticipants(
    xml::XMLTag &tag)
{
  using namespace xml;
  XMLTag                    tagParticipants(*this, TAG_PARTICIPANTS, XMLTag::OCCUR_ONCE);
  XMLAttribute<std::string> attrFirst(ATTR_FIRST);
  tagParticipants.addAttribute(attrFirst);
  XMLAttribute<std::string> attrSecond(ATTR_SECOND);
  tagParticipants.addAttribute(attrSecond);
  tag.addSubtag(tagParticipants);
}

void CouplingSchemeConfiguration::addTagParticipant(
    xml::XMLTag &tag)
{
  using namespace xml;
  XMLTag                    tagParticipant(*this, TAG_PARTICIPANT, XMLTag::OCCUR_ONCE_OR_MORE);
  XMLAttribute<std::string> attrName(ATTR_NAME);
  tagParticipant.addAttribute(attrName);
  XMLAttribute<bool> attrControl(ATTR_CONTROL, false);
  tagParticipant.addAttribute(attrControl);
  tag.addSubtag(tagParticipant);
}

void CouplingSchemeConfiguration::addTagExchange(
    xml::XMLTag &tag)
{
  using namespace xml;
  XMLTag                    tagExchange(*this, TAG_EXCHANGE, XMLTag::OCCUR_ONCE_OR_MORE);
  XMLAttribute<std::string> attrData(ATTR_DATA);
  tagExchange.addAttribute(attrData);
  XMLAttribute<std::string> attrMesh(ATTR_MESH);
  tagExchange.addAttribute(attrMesh);
  XMLAttribute<std::string> participantFrom(ATTR_FROM);
  tagExchange.addAttribute(participantFrom);
  XMLAttribute<std::string> participantTo(ATTR_TO);
  tagExchange.addAttribute(participantTo);
  XMLAttribute<bool> attrInitialize(ATTR_INITIALIZE, false);
  tagExchange.addAttribute(attrInitialize);
  tag.addSubtag(tagExchange);
}

void CouplingSchemeConfiguration::addTagAbsoluteConvergenceMeasure(
    xml::XMLTag &tag)
{
  using namespace xml;
  XMLTag tagConvergenceMeasure(*this, TAG_ABS_CONV_MEASURE, XMLTag::OCCUR_ARBITRARY);
  addBaseAttributesTagConvergenceMeasure(tagConvergenceMeasure);
  XMLAttribute<double> attrLimit(ATTR_LIMIT);
  tagConvergenceMeasure.addAttribute(attrLimit);
  tag.addSubtag(tagConvergenceMeasure);
}

void CouplingSchemeConfiguration::addTagResidualRelativeConvergenceMeasure(
    xml::XMLTag &tag)
{
  using namespace xml;
  XMLTag tagConvergenceMeasure(*this, TAG_RES_REL_CONV_MEASURE,
                               XMLTag::OCCUR_ARBITRARY);
  addBaseAttributesTagConvergenceMeasure(tagConvergenceMeasure);
  XMLAttribute<double> attrLimit(ATTR_LIMIT);
  tagConvergenceMeasure.addAttribute(attrLimit);
  tag.addSubtag(tagConvergenceMeasure);
}

void CouplingSchemeConfiguration::addTagRelativeConvergenceMeasure(
    xml::XMLTag &tag)
{
  using namespace xml;
  XMLTag tagConvergenceMeasure(*this, TAG_REL_CONV_MEASURE, XMLTag::OCCUR_ARBITRARY);
  addBaseAttributesTagConvergenceMeasure(tagConvergenceMeasure);
  XMLAttribute<double> attrLimit(ATTR_LIMIT);
  tagConvergenceMeasure.addAttribute(attrLimit);
  tag.addSubtag(tagConvergenceMeasure);
}

void CouplingSchemeConfiguration::addTagMinIterationConvergenceMeasure(
    xml::XMLTag &tag)
{
  xml::XMLTag tagMinIterationConvMeasure(*this,
                                         TAG_MIN_ITER_CONV_MEASURE, xml::XMLTag::OCCUR_ARBITRARY);
  addBaseAttributesTagConvergenceMeasure(tagMinIterationConvMeasure);
  xml::XMLAttribute<int> attrMinIterations(ATTR_MIN_ITERATIONS);
  tagMinIterationConvMeasure.addAttribute(attrMinIterations);
  tag.addSubtag(tagMinIterationConvMeasure);
}

void CouplingSchemeConfiguration::addBaseAttributesTagConvergenceMeasure(
    xml::XMLTag &tag)
{
  using namespace xml;
  auto attrData = XMLAttribute<std::string>(ATTR_DATA)
                      .setDocumentation("Data to be measured.");
  tag.addAttribute(attrData);
  auto attrMesh = XMLAttribute<std::string>(ATTR_MESH)
                      .setDocumentation("Mesh holding the data.");
  tag.addAttribute(attrMesh);
  auto attrSuffices = makeXMLAttribute(ATTR_SUFFICES, false)
                          .setDocumentation("If true, suffices to lead to convergence.");
  tag.addAttribute(attrSuffices);
}

void CouplingSchemeConfiguration::addTagMaxIterations(
    xml::XMLTag &tag)
{
  using namespace xml;
  XMLTag            tagMaxIterations(*this, TAG_MAX_ITERATIONS, XMLTag::OCCUR_NOT_OR_ONCE);
  XMLAttribute<int> attrValue(ATTR_VALUE);
  tagMaxIterations.addAttribute(attrValue);
  tag.addSubtag(tagMaxIterations);
}

void CouplingSchemeConfiguration::addTagExtrapolation(
    xml::XMLTag &tag)
{
  using namespace xml;
  XMLTag            tagExtrapolation(*this, TAG_EXTRAPOLATION, XMLTag::OCCUR_NOT_OR_ONCE);
  XMLAttribute<int> attrValue(ATTR_VALUE);
  tagExtrapolation.addAttribute(attrValue);
  tagExtrapolation.setDocumentation("Sets order of predictor of interface values for first participant.");
  tag.addSubtag(tagExtrapolation);
}

void CouplingSchemeConfiguration::addTagAcceleration(
    xml::XMLTag &tag)
{
  PRECICE_TRACE(tag.getFullName());
  if (_accelerationConfig.get() == nullptr) {
    _accelerationConfig = acceleration::PtrAccelerationConfiguration(
        new acceleration::AccelerationConfiguration(_meshConfig));
  }
  _accelerationConfig->connectTags(tag);
}

void CouplingSchemeConfiguration::addAbsoluteConvergenceMeasure(
    const std::string &dataName,
    const std::string &meshName,
    double             limit,
    bool               suffices)
{
  PRECICE_TRACE();
  PRECICE_CHECK(math::greater(limit, 0.0),
                "Absolute convergence limit has to be greater than zero. Please check the "
                "<absolute-convergence-measure "
                    << "limit=\"" << limit << "\" "
                    << "data=\"" << dataName << "\" "
                    << "mesh=\"" << meshName << "\" "
                    << "suffices=\"" << suffices << "\"/> subtag in your <coupling-scheme ... /> in the precice-config.xml.");
  impl::PtrConvergenceMeasure measure(new impl::AbsoluteConvergenceMeasure(limit));
  _config.convMeasures.push_back(std::make_tuple(getData(dataName, meshName), suffices, meshName, measure));
}

void CouplingSchemeConfiguration::addRelativeConvergenceMeasure(
    const std::string &dataName,
    const std::string &meshName,
    double             limit,
    bool               suffices)
{
  PRECICE_TRACE();
  PRECICE_CHECK(math::greater(limit, 0.0) && math::greaterEquals(1.0, limit),
                "Relative convergence limit has to be in ]0;1]. Please check the "
                "<relative-convergence-measure "
                    << "limit=\"" << limit << "\" "
                    << "data=\"" << dataName << "\" "
                    << "mesh=\"" << meshName << "\" "
                    << "suffices=\"" << suffices << "\"/> subtag in your <coupling-scheme ... /> in the precice-config.xml.");
  impl::PtrConvergenceMeasure measure(
      new impl::RelativeConvergenceMeasure(limit));
  _config.convMeasures.push_back(std::make_tuple(getData(dataName, meshName), suffices, meshName, measure));
}

void CouplingSchemeConfiguration::addResidualRelativeConvergenceMeasure(
    const std::string &dataName,
    const std::string &meshName,
    double             limit,
    bool               suffices)
{
  PRECICE_TRACE();
  PRECICE_CHECK(math::greater(limit, 0.0) && math::greaterEquals(1.0, limit),
                "Relative convergence limit has to be in ]0;1]. Please check the "
                "<residual-relative-convergence-measure "
                    << "limit=\"" << limit << "\" "
                    << "data=\"" << dataName << "\" "
                    << "mesh=\"" << meshName << "\" "
                    << "suffices=\"" << suffices << "\"/> subtag in your <coupling-scheme ... /> in the precice-config.xml.");
  impl::PtrConvergenceMeasure measure(
      new impl::ResidualRelativeConvergenceMeasure(limit));
  _config.convMeasures.push_back(std::make_tuple(getData(dataName, meshName), suffices, meshName, measure));
}

void CouplingSchemeConfiguration::addMinIterationConvergenceMeasure(
    const std::string &dataName,
    const std::string &meshName,
    int                minIterations,
    bool               suffices)
{
  PRECICE_TRACE();
  impl::PtrConvergenceMeasure measure(
      new impl::MinIterationConvergenceMeasure(minIterations));
  _config.convMeasures.push_back(std::make_tuple(getData(dataName, meshName), suffices, meshName, measure));
}

mesh::PtrData CouplingSchemeConfiguration::getData(
    const std::string &dataName,
    const std::string &meshName) const
{
  for (mesh::PtrMesh mesh : _meshConfig->meshes()) {
    if (meshName == mesh->getName()) {
      for (mesh::PtrData data : mesh->data()) {
        if (dataName == data->getName()) {
          return data;
        }
      }
    }
  }
  PRECICE_ERROR("Data \"" << dataName << "\" used by mesh \""
                          << meshName << "\" is not configured!");
}

PtrCouplingScheme CouplingSchemeConfiguration::createSerialExplicitCouplingScheme(
    const std::string &accessor) const
{
  PRECICE_TRACE(accessor);
  m2n::PtrM2N m2n = _m2nConfig->getM2N(
      _config.participants[0], _config.participants[1]);
  SerialCouplingScheme *scheme = new SerialCouplingScheme(
      _config.maxTime, _config.maxTimeWindows, _config.timeWindowSize,
      _config.validDigits, _config.participants[0], _config.participants[1],
      accessor, m2n, _config.dtMethod, BaseCouplingScheme::Explicit);

  addDataToBeExchanged(*scheme, accessor);

  return PtrCouplingScheme(scheme);
}

PtrCouplingScheme CouplingSchemeConfiguration::createParallelExplicitCouplingScheme(
    const std::string &accessor) const
{
  PRECICE_TRACE(accessor);
  m2n::PtrM2N m2n = _m2nConfig->getM2N(
      _config.participants[0], _config.participants[1]);
  ParallelCouplingScheme *scheme = new ParallelCouplingScheme(
      _config.maxTime, _config.maxTimeWindows, _config.timeWindowSize,
      _config.validDigits, _config.participants[0], _config.participants[1],
      accessor, m2n, _config.dtMethod, BaseCouplingScheme::Explicit);

  addDataToBeExchanged(*scheme, accessor);

  return PtrCouplingScheme(scheme);
}

PtrCouplingScheme CouplingSchemeConfiguration::createSerialImplicitCouplingScheme(
    const std::string &accessor) const
{
  PRECICE_TRACE(accessor);

  m2n::PtrM2N m2n = _m2nConfig->getM2N(
      _config.participants[0], _config.participants[1]);
  SerialCouplingScheme *scheme = new SerialCouplingScheme(
      _config.maxTime, _config.maxTimeWindows, _config.timeWindowSize,
      _config.validDigits, _config.participants[0], _config.participants[1],
      accessor, m2n, _config.dtMethod, BaseCouplingScheme::Implicit, _config.maxIterations);
  scheme->setExtrapolationOrder(_config.extrapolationOrder);

  addDataToBeExchanged(*scheme, accessor);
<<<<<<< HEAD
  PRECICE_CHECK(scheme->hasAnySendData(), "No send data configured! Use explicit scheme for one-way coupling.");
=======
  PRECICE_CHECK(scheme->hasAnySendData(), "No send data configured. Use explicit scheme for one-way coupling."
                                              << "Please check your <coupling-scheme ... /> and make sure that you provide at least one <exchange .../> subtag, where "
                                              << "from=\"" << accessor << "\".");
>>>>>>> 2b10d67e

  // Add convergence measures
  using std::get;
  PRECICE_CHECK(not _config.convMeasures.empty(),
                "At least one convergence measure has to be defined for an implicit coupling scheme. "
                "Please check your <coupling-scheme ... /> and make sure that you provide at least one <...-convergence-measure/> subtag in the precice-config.xml.");
  for (auto &elem : _config.convMeasures) {
    mesh::PtrData               data       = get<0>(elem);
    bool                        suffices   = get<1>(elem);
    std::string                 neededMesh = get<2>(elem);
    impl::PtrConvergenceMeasure measure    = get<3>(elem);
    _meshConfig->addNeededMesh(_config.participants[1], neededMesh);
    checkIfDataIsExchanged(data->getID());
    scheme->addConvergenceMeasure(data, suffices, measure);
  }

  // Set relaxation parameters
  if (_accelerationConfig->getAcceleration().get() != nullptr) {
    for (std::string &neededMesh : _accelerationConfig->getNeededMeshes()) {
      _meshConfig->addNeededMesh(_config.participants[1], neededMesh);
    }
    for (const int dataID : _accelerationConfig->getAcceleration()->getDataIDs()) {
      checkIfDataIsExchanged(dataID);
    }
    scheme->setAcceleration(_accelerationConfig->getAcceleration());
  }
  if (scheme->doesFirstStep() && _accelerationConfig->getAcceleration() && not _accelerationConfig->getAcceleration()->getDataIDs().empty()) {
    int dataID = *(_accelerationConfig->getAcceleration()->getDataIDs().begin());
    PRECICE_CHECK(not scheme->hasSendData(dataID),
                  "In case of serial coupling, acceleration can be defined for "
                      << "data of second participant only!");
  }

  return PtrCouplingScheme(scheme);
}

PtrCouplingScheme CouplingSchemeConfiguration::createParallelImplicitCouplingScheme(
    const std::string &accessor) const
{
  PRECICE_TRACE(accessor);
  m2n::PtrM2N m2n = _m2nConfig->getM2N(
      _config.participants[0], _config.participants[1]);
  ParallelCouplingScheme *scheme = new ParallelCouplingScheme(
      _config.maxTime, _config.maxTimeWindows, _config.timeWindowSize,
      _config.validDigits, _config.participants[0], _config.participants[1],
      accessor, m2n, _config.dtMethod, BaseCouplingScheme::Implicit, _config.maxIterations);
  scheme->setExtrapolationOrder(_config.extrapolationOrder);

  addDataToBeExchanged(*scheme, accessor);
<<<<<<< HEAD
  PRECICE_CHECK(scheme->hasAnySendData(), "No send data configured. Use explicit scheme for one-way coupling.");
=======
  PRECICE_CHECK(scheme->hasAnySendData(), "No send data configured. Use explicit scheme for one-way coupling."
                                              << "Please check your <coupling-scheme ... /> and make sure that you provide at least one <exchange .../> subtag, where "
                                              << "from=\"" << accessor << "\".");
>>>>>>> 2b10d67e

  // Add convergence measures
  using std::get;
  PRECICE_CHECK(not _config.convMeasures.empty(),
                "At least one convergence measure has to be defined for an implicit coupling scheme. "
                "Please check your <coupling-scheme ... /> and make sure that you provide at least one <...-convergence-measure/> subtag in the precice-config.xml.");
  for (auto &elem : _config.convMeasures) {
    mesh::PtrData               data       = get<0>(elem);
    bool                        suffices   = get<1>(elem);
    std::string                 neededMesh = get<2>(elem);
    impl::PtrConvergenceMeasure measure    = get<3>(elem);
    _meshConfig->addNeededMesh(_config.participants[1], neededMesh);
    checkIfDataIsExchanged(data->getID());
    scheme->addConvergenceMeasure(data, suffices, measure);
  }

  // Set relaxation parameters
  if (_accelerationConfig->getAcceleration().get() != nullptr) {
    for (std::string &neededMesh : _accelerationConfig->getNeededMeshes()) {
      _meshConfig->addNeededMesh(_config.participants[1], neededMesh);
    }
    for (const int dataID : _accelerationConfig->getAcceleration()->getDataIDs()) {
      checkIfDataIsExchanged(dataID);
    }
    scheme->setAcceleration(_accelerationConfig->getAcceleration());
  }
  return PtrCouplingScheme(scheme);
}

PtrCouplingScheme CouplingSchemeConfiguration::createMultiCouplingScheme(
    const std::string &accessor) const
{
  PRECICE_TRACE(accessor);

  BaseCouplingScheme *scheme;

  if (accessor == _config.controller) {
    std::vector<m2n::PtrM2N> m2ns;
    for (const std::string &participant : _config.participants) {
      m2ns.push_back(_m2nConfig->getM2N(
          _config.controller, participant));
    }

    scheme = new MultiCouplingScheme(
        _config.maxTime, _config.maxTimeWindows, _config.timeWindowSize,
        _config.validDigits, accessor, m2ns, _config.dtMethod,
        _config.maxIterations);
    scheme->setExtrapolationOrder(_config.extrapolationOrder);

    MultiCouplingScheme *castedScheme = dynamic_cast<MultiCouplingScheme *>(scheme);
    PRECICE_ASSERT(castedScheme, "The dynamic cast of CouplingScheme failed.");
    addMultiDataToBeExchanged(*castedScheme, accessor);
  } else {
    m2n::PtrM2N m2n = _m2nConfig->getM2N(
        accessor, _config.controller);

    scheme = new ParallelCouplingScheme(
        _config.maxTime, _config.maxTimeWindows, _config.timeWindowSize,
        _config.validDigits, accessor, _config.controller,
        accessor, m2n, _config.dtMethod, BaseCouplingScheme::Implicit, _config.maxIterations);
    scheme->setExtrapolationOrder(_config.extrapolationOrder);

    BiCouplingScheme *castedScheme = dynamic_cast<BiCouplingScheme *>(scheme);
    addDataToBeExchanged(*castedScheme, accessor);
  }
<<<<<<< HEAD
  PRECICE_CHECK(scheme->hasAnySendData(), "No send data configured. Use explicit scheme for one-way coupling.");
=======
  PRECICE_CHECK(scheme->hasAnySendData(), "No send data configured. Use explicit scheme for one-way coupling."
                                              << "Please check your <coupling-scheme ... /> and make sure that you provide at least one <exchange .../> subtag, where "
                                              << "from=\"" << accessor << "\".");
>>>>>>> 2b10d67e

  // Add convergence measures
  using std::get;
  PRECICE_CHECK(not _config.convMeasures.empty(),
                "At least one convergence measure has to be defined for an implicit coupling scheme. "
                "Please check your <coupling-scheme ... /> and make sure that you provide at least one <...-convergence-measure/> subtag in the precice-config.xml.");
  for (auto &elem : _config.convMeasures) {
    mesh::PtrData               data       = get<0>(elem);
    bool                        suffices   = get<1>(elem);
    std::string                 neededMesh = get<2>(elem);
    impl::PtrConvergenceMeasure measure    = get<3>(elem);
    _meshConfig->addNeededMesh(_config.controller, neededMesh);
    checkIfDataIsExchanged(data->getID());
    scheme->addConvergenceMeasure(data, suffices, measure);
  }

  // Set relaxation parameters
  if (_accelerationConfig->getAcceleration().get() != nullptr) {
    for (std::string &neededMesh : _accelerationConfig->getNeededMeshes()) {
      _meshConfig->addNeededMesh(_config.controller, neededMesh);
    }
    for (const int dataID : _accelerationConfig->getAcceleration()->getDataIDs()) {
      checkIfDataIsExchanged(dataID);
    }

    scheme->setAcceleration(_accelerationConfig->getAcceleration());
  }
<<<<<<< HEAD
  if (not scheme->doesFirstStep() && _accelerationConfig->getAcceleration()) {
    PRECICE_CHECK(_accelerationConfig->getAcceleration()->getDataIDs().size() >= 3,
                  "For multi coupling, the number of coupling data vectors has to be at least 3, not: "
                      << _accelerationConfig->getAcceleration()->getDataIDs().size());
=======
  PRECICE_INFO(scheme->doesFirstStep());
  if (not scheme->doesFirstStep() && _accelerationConfig->getAcceleration()) {
    PRECICE_CHECK(_accelerationConfig->getAcceleration()->getDataIDs().size() >= 3,
                  "For multi coupling, the number of coupling data vectors has to be at least 3, not: "
                      << _accelerationConfig->getAcceleration()->getDataIDs().size() << ". "
                      << "Please check the <data .../> subtags in your <acceleration:.../> and make sure that you have at least 3.");
>>>>>>> 2b10d67e
  }

  return PtrCouplingScheme(scheme);
}

constants::TimesteppingMethod
CouplingSchemeConfiguration::getTimesteppingMethod(
    const std::string &method) const
{
  PRECICE_TRACE(method);
  if (method == VALUE_FIXED) {
    return constants::FIXED_TIME_WINDOW_SIZE;
  } else if (method == VALUE_FIRST_PARTICIPANT) {
    return constants::FIRST_PARTICIPANT_SETS_TIME_WINDOW_SIZE;
  } else {
    PRECICE_ASSERT(false, "Unknown timestepping method \"" << method << "\"!");
  }
}

void CouplingSchemeConfiguration::addDataToBeExchanged(
    BiCouplingScheme & scheme,
    const std::string &accessor) const
{
  PRECICE_TRACE();
  using std::get;
  for (const Config::Exchange &tuple : _config.exchanges) {
    mesh::PtrData      data = get<0>(tuple);
    mesh::PtrMesh      mesh = get<1>(tuple);
    const std::string &from = get<2>(tuple);
    const std::string &to   = get<3>(tuple);

    PRECICE_CHECK(to != from, "You cannot define an exchange from and to the same participant. "
                                  << "Please check the <exchange "
                                  << "data=\"" << data->getName() << "\" "
                                  << "mesh=\"" << mesh->getName() << "\" "
                                  << "from=\"" << from << "\" "
                                  << "to=\"" << to << "\" "
                                  << "/> tag in the <coupling-scheme:... /> of your precice-config.xml.");

    if (not(utils::contained(from, _config.participants) || from == _config.controller)) {
      PRECICE_CHECK(false, "Participant \"" + from + "\" is not configured for coupling scheme. "
                                                     "Please check the <exchange "
                               << "data=\"" << data->getName() << "\" "
                               << "mesh=\"" << mesh->getName() << "\" "
                               << "from=\"" << from << "\" "
                               << "to=\"" << to << "\" "
                               << "/> tag in the <coupling-scheme:... /> of your precice-config.xml.");
    }

    if (not(utils::contained(to, _config.participants) || to == _config.controller)) {
      PRECICE_CHECK(false, "Participant \"" + to + "\" is not configured for coupling scheme. "
                               << "Please check the <exchange "
                               << "data=\"" << data->getName() << "\" "
                               << "mesh=\"" << mesh->getName() << "\" "
                               << "from=\"" << from << "\" "
                               << "to=\"" << to << "\" "
                               << "/> tag in the <coupling-scheme:... /> of your precice-config.xml.");
    }

    bool requiresInitialization = get<4>(tuple);
    if (from == accessor) {
      scheme.addDataToSend(data, mesh, requiresInitialization);
      if (requiresInitialization && (_config.type == VALUE_SERIAL_EXPLICIT || _config.type == VALUE_SERIAL_IMPLICIT)) {
<<<<<<< HEAD
        PRECICE_CHECK(not scheme.doesFirstStep(), "In serial coupling only second participant can initialize data and send it.");
=======
        PRECICE_CHECK(not scheme.doesFirstStep(), "In serial coupling only second participant can initialize data and send it. "
                                                      << "Please check the <exchange "
                                                      << "data=\"" << data->getName() << "\" "
                                                      << "mesh=\"" << mesh->getName() << "\" "
                                                      << "from=\"" << from << "\" "
                                                      << "to=\"" << to << "\" "
                                                      << "initialize=\"" << requiresInitialization << "\" "
                                                      << "/> tag in the <coupling-scheme:... /> of your precice-config.xml.");
>>>>>>> 2b10d67e
      }
    } else if (to == accessor) {
      scheme.addDataToReceive(data, mesh, requiresInitialization);
      if (requiresInitialization && (_config.type == VALUE_SERIAL_EXPLICIT || _config.type == VALUE_SERIAL_IMPLICIT)) {
<<<<<<< HEAD
        PRECICE_CHECK(scheme.doesFirstStep(), "In serial coupling only first participant can receive initial data.");
=======
        PRECICE_CHECK(scheme.doesFirstStep(), "In serial coupling only first participant can receive initial data. "
                                                  << "Please check the <exchange "
                                                  << "data=\"" << data->getName() << "\" "
                                                  << "mesh=\"" << mesh->getName() << "\" "
                                                  << "from=\"" << from << "\" "
                                                  << "to=\"" << to << "\" "
                                                  << "initialize=\"" << requiresInitialization << "\" "
                                                  << "/> tag in the <coupling-scheme:... /> of your precice-config.xml.");
>>>>>>> 2b10d67e
      }
    } else {
      PRECICE_ASSERT(_config.type == VALUE_MULTI);
    }
  }
}

void CouplingSchemeConfiguration::addMultiDataToBeExchanged(
    MultiCouplingScheme &scheme,
    const std::string &  accessor) const
{
  PRECICE_TRACE();
  using std::get;
  for (const Config::Exchange &tuple : _config.exchanges) {
    mesh::PtrData      data = get<0>(tuple);
    mesh::PtrMesh      mesh = get<1>(tuple);
    const std::string &from = get<2>(tuple);
    const std::string &to   = get<3>(tuple);

    if (not(utils::contained(from, _config.participants) || from == _config.controller)) {
      throw std::runtime_error{"Participant \"" + from + "\" is not configured for coupling scheme"};
    }

    if (not(utils::contained(to, _config.participants) || to == _config.controller)) {
      throw std::runtime_error{"Participant \"" + to + "\" is not configured for coupling scheme"};
    }

    bool initialize = get<4>(tuple);
    if (from == accessor) {
      size_t index = 0;
      for (const std::string &participant : _config.participants) {
        PRECICE_DEBUG("from: " << from << ", to: " << to << ", participant: " << participant);
        if (to == participant) {
          break;
        }
        index++;
      }
      PRECICE_ASSERT(index < _config.participants.size(), index, _config.participants.size());
      scheme.addDataToSend(data, mesh, initialize, index);
    } else {
      size_t index = 0;
      for (const std::string &participant : _config.participants) {
        PRECICE_DEBUG("from: " << from << ", to: " << to << ", participant: " << participant);
        if (from == participant) {
          break;
        }
        index++;
      }
      PRECICE_ASSERT(index < _config.participants.size(), index, _config.participants.size());
      scheme.addDataToReceive(data, mesh, initialize, index);
    }
  }
}

void CouplingSchemeConfiguration::checkIfDataIsExchanged(
    int dataID) const
{
  bool hasFound = false;
  for (const Config::Exchange &tuple : _config.exchanges) {
    mesh::PtrData data = std::get<0>(tuple);
    if (data->getID() == dataID) {
      hasFound = true;
    }
  }
  PRECICE_CHECK(hasFound, "You need to exchange every data that you use for convergence measures "
                              << "and/or the iteration acceleration. Data \"" << dataID << "\" is " /// @todo better provide the dataName! Is there an easy way to access it?
                              << "currently not exchanged, but used for convergence measures and/or iteration "
                              << "acceleration. Please check the <exchange ... /> and "
                              << "<...-convergence-measure ... /> tags in the "
                              << "<coupling-scheme:... /> of your precice-config.xml.");
}

} // namespace cplscheme
} // namespace precice<|MERGE_RESOLUTION|>--- conflicted
+++ resolved
@@ -743,13 +743,9 @@
   scheme->setExtrapolationOrder(_config.extrapolationOrder);
 
   addDataToBeExchanged(*scheme, accessor);
-<<<<<<< HEAD
-  PRECICE_CHECK(scheme->hasAnySendData(), "No send data configured! Use explicit scheme for one-way coupling.");
-=======
   PRECICE_CHECK(scheme->hasAnySendData(), "No send data configured. Use explicit scheme for one-way coupling."
                                               << "Please check your <coupling-scheme ... /> and make sure that you provide at least one <exchange .../> subtag, where "
                                               << "from=\"" << accessor << "\".");
->>>>>>> 2b10d67e
 
   // Add convergence measures
   using std::get;
@@ -799,13 +795,9 @@
   scheme->setExtrapolationOrder(_config.extrapolationOrder);
 
   addDataToBeExchanged(*scheme, accessor);
-<<<<<<< HEAD
-  PRECICE_CHECK(scheme->hasAnySendData(), "No send data configured. Use explicit scheme for one-way coupling.");
-=======
   PRECICE_CHECK(scheme->hasAnySendData(), "No send data configured. Use explicit scheme for one-way coupling."
                                               << "Please check your <coupling-scheme ... /> and make sure that you provide at least one <exchange .../> subtag, where "
                                               << "from=\"" << accessor << "\".");
->>>>>>> 2b10d67e
 
   // Add convergence measures
   using std::get;
@@ -871,13 +863,9 @@
     BiCouplingScheme *castedScheme = dynamic_cast<BiCouplingScheme *>(scheme);
     addDataToBeExchanged(*castedScheme, accessor);
   }
-<<<<<<< HEAD
-  PRECICE_CHECK(scheme->hasAnySendData(), "No send data configured. Use explicit scheme for one-way coupling.");
-=======
   PRECICE_CHECK(scheme->hasAnySendData(), "No send data configured. Use explicit scheme for one-way coupling."
                                               << "Please check your <coupling-scheme ... /> and make sure that you provide at least one <exchange .../> subtag, where "
                                               << "from=\"" << accessor << "\".");
->>>>>>> 2b10d67e
 
   // Add convergence measures
   using std::get;
@@ -905,19 +893,12 @@
 
     scheme->setAcceleration(_accelerationConfig->getAcceleration());
   }
-<<<<<<< HEAD
-  if (not scheme->doesFirstStep() && _accelerationConfig->getAcceleration()) {
-    PRECICE_CHECK(_accelerationConfig->getAcceleration()->getDataIDs().size() >= 3,
-                  "For multi coupling, the number of coupling data vectors has to be at least 3, not: "
-                      << _accelerationConfig->getAcceleration()->getDataIDs().size());
-=======
   PRECICE_INFO(scheme->doesFirstStep());
   if (not scheme->doesFirstStep() && _accelerationConfig->getAcceleration()) {
     PRECICE_CHECK(_accelerationConfig->getAcceleration()->getDataIDs().size() >= 3,
                   "For multi coupling, the number of coupling data vectors has to be at least 3, not: "
                       << _accelerationConfig->getAcceleration()->getDataIDs().size() << ". "
                       << "Please check the <data .../> subtags in your <acceleration:.../> and make sure that you have at least 3.");
->>>>>>> 2b10d67e
   }
 
   return PtrCouplingScheme(scheme);
@@ -981,9 +962,6 @@
     if (from == accessor) {
       scheme.addDataToSend(data, mesh, requiresInitialization);
       if (requiresInitialization && (_config.type == VALUE_SERIAL_EXPLICIT || _config.type == VALUE_SERIAL_IMPLICIT)) {
-<<<<<<< HEAD
-        PRECICE_CHECK(not scheme.doesFirstStep(), "In serial coupling only second participant can initialize data and send it.");
-=======
         PRECICE_CHECK(not scheme.doesFirstStep(), "In serial coupling only second participant can initialize data and send it. "
                                                       << "Please check the <exchange "
                                                       << "data=\"" << data->getName() << "\" "
@@ -992,14 +970,10 @@
                                                       << "to=\"" << to << "\" "
                                                       << "initialize=\"" << requiresInitialization << "\" "
                                                       << "/> tag in the <coupling-scheme:... /> of your precice-config.xml.");
->>>>>>> 2b10d67e
       }
     } else if (to == accessor) {
       scheme.addDataToReceive(data, mesh, requiresInitialization);
       if (requiresInitialization && (_config.type == VALUE_SERIAL_EXPLICIT || _config.type == VALUE_SERIAL_IMPLICIT)) {
-<<<<<<< HEAD
-        PRECICE_CHECK(scheme.doesFirstStep(), "In serial coupling only first participant can receive initial data.");
-=======
         PRECICE_CHECK(scheme.doesFirstStep(), "In serial coupling only first participant can receive initial data. "
                                                   << "Please check the <exchange "
                                                   << "data=\"" << data->getName() << "\" "
@@ -1008,7 +982,6 @@
                                                   << "to=\"" << to << "\" "
                                                   << "initialize=\"" << requiresInitialization << "\" "
                                                   << "/> tag in the <coupling-scheme:... /> of your precice-config.xml.");
->>>>>>> 2b10d67e
       }
     } else {
       PRECICE_ASSERT(_config.type == VALUE_MULTI);
