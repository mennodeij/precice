#include "BaseCouplingScheme.hpp"
#include <Eigen/Core>
#include <limits>
#include <math.h>
#include <sstream>
#include <stddef.h>
#include <utility>
#include "acceleration/Acceleration.hpp"
#include "cplscheme/Constants.hpp"
#include "cplscheme/CouplingData.hpp"
#include "cplscheme/CouplingScheme.hpp"
#include "cplscheme/impl/SharedPointer.hpp"
#include "impl/ConvergenceMeasure.hpp"
#include "io/TXTTableWriter.hpp"
#include "logging/LogMacros.hpp"
#include "math/differences.hpp"
#include "mesh/Data.hpp"
#include "mesh/Mesh.hpp"
#include "utils/EigenHelperFunctions.hpp"
#include "utils/MasterSlave.hpp"

namespace precice {
namespace cplscheme {

BaseCouplingScheme::BaseCouplingScheme(
    double                        maxTime,
    int                           maxTimeWindows,
    double                        timeWindowSize,
    int                           validDigits,
    const std::string &           localParticipant,
    int                           maxIterations,
    CouplingMode                  cplMode,
    constants::TimesteppingMethod dtMethod)
    : _couplingMode(cplMode),
      _maxTime(maxTime),
      _maxTimeWindows(maxTimeWindows),
      _timeWindows(1),
      _timeWindowSize(timeWindowSize),
      _maxIterations(maxIterations),
      _iterations(1),
      _totalIterations(1),
      _validDigits(validDigits),
      _localParticipant(localParticipant),
      _eps(std::pow(10.0, -1 * validDigits))
{
  PRECICE_ASSERT(not((maxTime != UNDEFINED_TIME) && (maxTime < 0.0)),
                 "Maximum time has to be larger than zero.");
  PRECICE_ASSERT(not((maxTimeWindows != UNDEFINED_TIME_WINDOWS) && (maxTimeWindows < 0)),
                 "Maximum number of time windows has to be larger than zero.");
  PRECICE_ASSERT(not((timeWindowSize != UNDEFINED_TIME_WINDOW_SIZE) && (timeWindowSize < 0.0)),
                 "Time window size has to be larger than zero.");
  PRECICE_ASSERT((_validDigits >= 1) && (_validDigits < 17),
                 "Valid digits of time window size has to be between 1 and 16.");
  if (dtMethod == constants::FIXED_TIME_WINDOW_SIZE) {
    PRECICE_ASSERT(hasTimeWindowSize(),
                   "Time window size has to be given when the fixed time window size method is used.");
  }

  PRECICE_ASSERT((maxIterations > 0) || (maxIterations == -1),
                 "Maximal iteration limit has to be larger than zero.");

  if (isExplicitCouplingScheme()) {
    PRECICE_ASSERT(maxIterations == -1);
  } else {
    PRECICE_ASSERT(maxIterations >= 1);
  }
}

void BaseCouplingScheme::sendData(m2n::PtrM2N m2n, DataMap sendData)
{
  PRECICE_TRACE();
  std::vector<int> sentDataIDs;
  PRECICE_ASSERT(m2n.get() != nullptr);
  PRECICE_ASSERT(m2n->isConnected());

  for (const DataMap::value_type &pair : sendData) {
    int size = pair.second->values->size();
    if (size > 0) {
      m2n->send(pair.second->values->data(), size, pair.second->mesh->getID(), pair.second->dimension);
    }
    sentDataIDs.push_back(pair.first);
  }
  PRECICE_DEBUG("Number of sent data sets = " << sentDataIDs.size());
}

void BaseCouplingScheme::receiveData(m2n::PtrM2N m2n, DataMap receiveData)
{
  PRECICE_TRACE();
  std::vector<int> receivedDataIDs;
  PRECICE_ASSERT(m2n.get());
  PRECICE_ASSERT(m2n->isConnected());
  for (DataMap::value_type &pair : receiveData) {
    int size = pair.second->values->size();
    if (size > 0) {
      m2n->receive(pair.second->values->data(), size, pair.second->mesh->getID(), pair.second->dimension);
    }
    receivedDataIDs.push_back(pair.first);
  }
  PRECICE_DEBUG("Number of received data sets = " << receivedDataIDs.size());
}

void BaseCouplingScheme::store(DataMap data)
{
  for (DataMap::value_type &pair : data) {
    if (pair.second->oldValues.size() > 0) {
      pair.second->oldValues.col(0) = *pair.second->values;
    }
  }
}

void BaseCouplingScheme::setTimeWindowSize(double timeWindowSize)
{
  _timeWindowSize = timeWindowSize;
}

void BaseCouplingScheme::finalize()
{
  PRECICE_TRACE();
  checkCompletenessRequiredActions();
  PRECICE_ASSERT(_isInitialized, "Called finalize() before initialize().");
}

void BaseCouplingScheme::initialize(double startTime, int startTimeWindow)
{
  // Initialize uses the template method pattern (https://en.wikipedia.org/wiki/Template_method_pattern).
  PRECICE_TRACE(startTime, startTimeWindow);
  PRECICE_ASSERT(not isInitialized());
  PRECICE_ASSERT(math::greaterEquals(startTime, 0.0), startTime);
  PRECICE_ASSERT(startTimeWindow >= 0, startTimeWindow);
  _time        = startTime;
  _timeWindows = startTimeWindow;

  if (isImplicitCouplingScheme()) {
    if (not doesFirstStep()) {
      PRECICE_CHECK(not _convergenceMeasures.empty(),
                    "At least one convergence measure has to be defined for "
                        << "an implicit coupling scheme.");
      // merge send and receive data for all pp calls
      mergeData();
      // setup convergence measures
      for (ConvergenceMeasure &convergenceMeasure : _convergenceMeasures) {
        int dataID = convergenceMeasure.data->getID();
        assignDataToConvergenceMeasure(&convergenceMeasure, dataID);
      }
      // reserve memory and initialize data with zero
      setupDataMatrices(getAccelerationData());
      if (getAcceleration()) {
        getAcceleration()->initialize(getAccelerationData()); // Reserve memory, initialize
      }
    }
    requireAction(constants::actionWriteIterationCheckpoint());
    initializeTXTWriters();
  }

  initializeImplementation();

  if (sendsInitializedData()) {
    requireAction(constants::actionWriteInitialData());
  }

  _isInitialized = true;
}

void BaseCouplingScheme::initializeData()
{
  // InitializeData uses the template method pattern (https://en.wikipedia.org/wiki/Template_method_pattern).
  PRECICE_CHECK(_isInitialized, "initializeData() can be called after initialize() only.");
  PRECICE_CHECK(not _initializeDataHasBeenCalled, "initializeData() can only be called once.");
  _initializeDataHasBeenCalled = true;
  PRECICE_TRACE("initializeData()");

  if (not _sendsInitializedData && not _receivesInitializedData) {
    PRECICE_INFO("initializeData is skipped since no data has to be initialized.");
    return;
  }

  PRECICE_DEBUG("Initializing Data ...");

  PRECICE_CHECK(not(_sendsInitializedData && isActionRequired(constants::actionWriteInitialData())),
                "InitialData has to be written to preCICE before calling initializeData().");

  _hasDataBeenReceived = false;

  exchangeInitialData();
}

void BaseCouplingScheme::advance()
{
  PRECICE_TRACE(_timeWindows, _time);
  checkCompletenessRequiredActions();
  PRECICE_ASSERT(_isInitialized, "Before calling advance() coupling scheme has to be initialized via initialize().");
  PRECICE_CHECK((not _receivesInitializedData && not _sendsInitializedData) || (_initializeDataHasBeenCalled),
                "initializeData() needs to be called before advance if data has to be initialized.");
  _hasDataBeenReceived  = false;
  _isTimeWindowComplete = false;

  PRECICE_ASSERT(_couplingMode != Undefined);

  if (reachedEndOfTimeWindow()) {

    _timeWindows += 1; // increment window counter. If not converged, will be decremented again later.

    bool convergence = exchangeDataAndAccelerate();

    if (isImplicitCouplingScheme()) { // check convergence
      if (not convergence) {          // repeat window
        PRECICE_DEBUG("No convergence achieved");
        requireAction(constants::actionReadIterationCheckpoint());
        // The computed time window part equals the time window size, since the
        // time window remainder is zero. Subtract the time window size and do another
        // coupling iteration.
        PRECICE_ASSERT(math::greater(_computedTimeWindowPart, 0.0));
        _time = _time - _computedTimeWindowPart;
        _timeWindows -= 1;
      } else { // write output, prepare for next window
        PRECICE_DEBUG("Convergence achieved");
        advanceTXTWriters();
        PRECICE_INFO("Time window completed");
        _isTimeWindowComplete = true;
        if (isCouplingOngoing()) {
          PRECICE_DEBUG("Setting require create checkpoint");
          requireAction(constants::actionWriteIterationCheckpoint());
        }
      }
      //update iterations
      _totalIterations++;
      if (not convergence) {
        _iterations++;
      } else {
        _iterations = 1;
      }
    } else {
      PRECICE_INFO("Time window completed");
      _isTimeWindowComplete = true;
    }
    if (isCouplingOngoing()) {
      PRECICE_ASSERT(_hasDataBeenReceived);
    }
    _computedTimeWindowPart = 0.0; // reset window
  }
}

void BaseCouplingScheme::setExtrapolationOrder(
    int order)
{
  PRECICE_CHECK((order == 0) || (order == 1) || (order == 2),
                "Extrapolation order has to be  0, 1, or 2.");
  _extrapolationOrder = order;
}

void BaseCouplingScheme::updateOldValues(DataMap &dataMap)
{
  if (isImplicitCouplingScheme()) {
    for (DataMap::value_type &pair : dataMap) {
      if (pair.second->oldValues.cols() == 0) {
        PRECICE_ASSERT(isExplicitCouplingScheme());
        break;
      }
      pair.second->oldValues.col(0) = *pair.second->values;
    }
    for (DataMap::value_type &pair : dataMap) {
      // For extrapolation, treat the initial value as old time windows value
      utils::shiftSetFirst(pair.second->oldValues, *pair.second->values);
    }
  }
}

void BaseCouplingScheme::extrapolateData(DataMap &data)
{
  PRECICE_TRACE(_timeWindows);
  if ((_extrapolationOrder == 1) || getTimeWindows() == 2) { //timesteps is increased before extrapolate is called
    PRECICE_INFO("Performing first order extrapolation");
    for (DataMap::value_type &pair : data) {
      PRECICE_DEBUG("Extrapolate data: " << pair.first);
      PRECICE_ASSERT(pair.second->oldValues.cols() > 1);
      Eigen::VectorXd &values       = *pair.second->values;
      pair.second->oldValues.col(0) = values;  // = x^t
      values *= 2.0;                           // = 2*x^t
      values -= pair.second->oldValues.col(1); // = 2*x^t - x^(t-1)
      utils::shiftSetFirst(pair.second->oldValues, values);
    }
  } else if (_extrapolationOrder == 2) {
    PRECICE_INFO("Performing second order extrapolation");
    for (DataMap::value_type &pair : data) {
      PRECICE_ASSERT(pair.second->oldValues.cols() > 2);
      Eigen::VectorXd &values     = *pair.second->values;
      auto             valuesOld1 = pair.second->oldValues.col(1);
      auto             valuesOld2 = pair.second->oldValues.col(2);

      pair.second->oldValues.col(0) = values; // = x^t
      values *= 2.5;                          // = 2.5 x^t
      values -= valuesOld1 * 2.0;             // = 2.5x^t - 2x^(t-1)
      values += valuesOld2 * 0.5;             // = 2.5x^t - 2x^(t-1) + 0.5x^(t-2)
      utils::shiftSetFirst(pair.second->oldValues, values);
    }
  } else {
<<<<<<< HEAD
    PRECICE_ASSERT(false, "Extrapolation order is invalid.");
=======
    PRECICE_ERROR("Called extrapolation with order != 1,2.");
>>>>>>> 90c86499
  }
}

bool BaseCouplingScheme::hasTimeWindowSize() const
{
  return not math::equals(_timeWindowSize, UNDEFINED_TIME_WINDOW_SIZE);
}

double BaseCouplingScheme::getTimeWindowSize() const
{
  PRECICE_ASSERT(not math::equals(_timeWindowSize, UNDEFINED_TIME_WINDOW_SIZE));
  return _timeWindowSize;
}

void BaseCouplingScheme::addComputedTime(
    double timeToAdd)
{
  PRECICE_TRACE(timeToAdd, _time);
  PRECICE_ASSERT(isCouplingOngoing(), "Invalid call of addComputedTime() after simulation end.");

  // add time interval that has been computed in the solver to get the correct time remainder
  _computedTimeWindowPart += timeToAdd;
  _time += timeToAdd;

  // Check validness
  bool valid = math::greaterEquals(getThisTimeWindowRemainder(), 0.0, _eps);
  PRECICE_CHECK(valid, "The timestep "
                       "length given to preCICE in \"advance\" "
                           << timeToAdd << " exceeds the maximum allowed timestep length " << _timeWindowSize - _computedTimeWindowPart + timeToAdd
                           << " in the remaining of this time window. Did you restrict your timestep length, \"dt = min(precice_dt, dt)\" ?"
                           << " For more information, consult the adapter example in the preCICE documentation.");
}

bool BaseCouplingScheme::willDataBeExchanged(
    double lastSolverTimestepLength) const
{
  PRECICE_TRACE(lastSolverTimestepLength);
  double remainder = getThisTimeWindowRemainder() - lastSolverTimestepLength;
  return not math::greater(remainder, 0.0, _eps);
}

bool BaseCouplingScheme::hasDataBeenReceived() const
{
  return _hasDataBeenReceived;
}

void BaseCouplingScheme::checkDataHasBeenReceived()
{
  PRECICE_ASSERT(not _hasDataBeenReceived, "checkDataHasBeenReceived() may only be called once within one coupling iteration. If this assertion is triggered this probably means that your coupling scheme has a bug.");
  _hasDataBeenReceived = true;
}

double BaseCouplingScheme::getTime() const
{
  return _time;
}

int BaseCouplingScheme::getTimeWindows() const
{
  return _timeWindows;
}

double BaseCouplingScheme::getThisTimeWindowRemainder() const
{
  PRECICE_TRACE();
  double remainder = 0.0;
  if (not math::equals(_timeWindowSize, UNDEFINED_TIME_WINDOW_SIZE)) {
    remainder = getNextTimestepMaxLength();
  }
  PRECICE_DEBUG("return " << remainder);
  return remainder;
}

double BaseCouplingScheme::getNextTimestepMaxLength() const
{
  if (math::equals(_timeWindowSize, UNDEFINED_TIME_WINDOW_SIZE)) {
    if (math::equals(_maxTime, UNDEFINED_TIME)) {
      return std::numeric_limits<double>::max();
    } else {
      return _maxTime - _time;
    }
  }
  return _timeWindowSize - _computedTimeWindowPart;
}

bool BaseCouplingScheme::isCouplingOngoing() const
{
  bool timeLeft      = math::greater(_maxTime, _time, _eps) || math::equals(_maxTime, UNDEFINED_TIME);
  bool timestepsLeft = (_maxTimeWindows >= _timeWindows) || (_maxTimeWindows == UNDEFINED_TIME_WINDOWS);
  return timeLeft && timestepsLeft;
}

bool BaseCouplingScheme::isTimeWindowComplete() const
{
  return _isTimeWindowComplete;
}

bool BaseCouplingScheme::isActionRequired(
    const std::string &actionName) const
{
  return _actions.count(actionName) > 0;
}

void BaseCouplingScheme::markActionFulfilled(
    const std::string &actionName)
{
  _actions.erase(actionName);
}

void BaseCouplingScheme::requireAction(
    const std::string &actionName)
{
  _actions.insert(actionName);
}

std::string BaseCouplingScheme::printCouplingState() const
{
  std::ostringstream os;
  os << "it " << _iterations; //_iterations;
  if (_maxIterations != -1) {
    os << " of " << _maxIterations;
  }
  os << " | " << printBasicState(_timeWindows, _time) << " | " << printActionsState();
  return os.str();
}

std::string BaseCouplingScheme::printBasicState(
    int    timeWindows,
    double time) const
{
  std::ostringstream os;
  os << "dt# " << timeWindows;
  if (_maxTimeWindows != UNDEFINED_TIME_WINDOWS) {
    os << " of " << _maxTimeWindows;
  }
  os << " | t " << time;
  if (_maxTime != UNDEFINED_TIME) {
    os << " of " << _maxTime;
  }
  if (_timeWindowSize != UNDEFINED_TIME_WINDOW_SIZE) {
    os << " | dt " << _timeWindowSize;
  }
  if ((_timeWindowSize != UNDEFINED_TIME_WINDOW_SIZE) || (_maxTime != UNDEFINED_TIME)) {
    os << " | max dt " << getNextTimestepMaxLength();
  }
  os << " | ongoing ";
  isCouplingOngoing() ? os << "yes" : os << "no";
  os << " | dt complete ";
  _isTimeWindowComplete ? os << "yes" : os << "no";
  return os.str();
}

std::string BaseCouplingScheme::printActionsState() const
{
  std::ostringstream os;
  for (const std::string &actionName : _actions) {
    os << actionName << " | ";
  }
  return os.str();
}

void BaseCouplingScheme::checkCompletenessRequiredActions()
{
  PRECICE_TRACE();
  if (not _actions.empty()) {
    std::ostringstream stream;
    for (const std::string &action : _actions) {
      if (not stream.str().empty()) {
        stream << ", ";
      }
      stream << action;
    }
    PRECICE_ERROR("The required actions " << stream.str() << " are not fulfilled. Did you forget to call \"markActionFulfilled\"?");
  }
}

void BaseCouplingScheme::setupDataMatrices(DataMap &data)
{
  PRECICE_TRACE();
  PRECICE_DEBUG("Data size: " << data.size());
  // Reserve storage for convergence measurement of send and receive data values
  for (ConvergenceMeasure &convMeasure : _convergenceMeasures) {
    PRECICE_ASSERT(convMeasure.couplingData != nullptr);
    if (convMeasure.couplingData->oldValues.cols() < 1) {
      utils::append(convMeasure.couplingData->oldValues,
                    (Eigen::MatrixXd) Eigen::MatrixXd::Zero(convMeasure.couplingData->values->size(), 1));
    }
  }
  // Reserve storage for extrapolation of data values
  if (_extrapolationOrder > 0) {
    for (DataMap::value_type &pair : data) {
      int cols = pair.second->oldValues.cols();
      PRECICE_DEBUG("Add cols: " << pair.first << ", cols: " << cols);
      PRECICE_ASSERT(cols <= 1, cols);
      utils::append(pair.second->oldValues,
                    (Eigen::MatrixXd) Eigen::MatrixXd::Zero(pair.second->values->size(), _extrapolationOrder + 1 - cols));
    }
  }
}

void BaseCouplingScheme::setAcceleration(
    acceleration::PtrAcceleration acceleration)
{
  PRECICE_ASSERT(acceleration.get() != nullptr);
  _acceleration = acceleration;
}

void BaseCouplingScheme::newConvergenceMeasurements()
{
  PRECICE_TRACE();
  for (ConvergenceMeasure &convMeasure : _convergenceMeasures) {
    PRECICE_ASSERT(convMeasure.measure.get() != nullptr);
    convMeasure.measure->newMeasurementSeries();
  }
}

void BaseCouplingScheme::addConvergenceMeasure(
    mesh::PtrData               data,
    bool                        suffices,
    impl::PtrConvergenceMeasure measure)
{
  ConvergenceMeasure convMeasure;
  convMeasure.data         = std::move(data);
  convMeasure.couplingData = nullptr;
  convMeasure.suffices     = suffices;
  convMeasure.measure      = std::move(measure);
  _convergenceMeasures.push_back(convMeasure);
  _firstResiduumNorm.push_back(0);
}

bool BaseCouplingScheme::measureConvergence()
{
  PRECICE_TRACE();
  PRECICE_ASSERT(not doesFirstStep());
  bool allConverged = true;
  bool oneSuffices  = false;
  PRECICE_ASSERT(_convergenceMeasures.size() > 0);
  if (not utils::MasterSlave::isSlave()) {
    _convergenceWriter->writeData("TimeWindow", _timeWindows - 1);
    _convergenceWriter->writeData("Iteration", _iterations);
  }
  for (size_t i = 0; i < _convergenceMeasures.size(); i++) {
    ConvergenceMeasure &convMeasure = _convergenceMeasures[i];

    PRECICE_ASSERT(convMeasure.couplingData != nullptr);
    PRECICE_ASSERT(convMeasure.measure.get() != nullptr);
    const auto &oldValues = convMeasure.couplingData->oldValues.col(0);

    convMeasure.measure->measure(oldValues, *convMeasure.couplingData->values);

    if (not utils::MasterSlave::isSlave()) {
      std::stringstream sstm;
      sstm << "ResNorm(" << convMeasure.data->getName() << ")";
      _convergenceWriter->writeData(sstm.str(), convMeasure.measure->getNormResidual());
    }

    if (_iterations == 1)
      _firstResiduumNorm[i] = convMeasure.measure->getNormResidual();

    if (not convMeasure.measure->isConvergence()) {
      allConverged = false;
    } else if (convMeasure.suffices == true) {
      oneSuffices = true;
    }
    PRECICE_INFO(convMeasure.measure->printState());
  }

  if (allConverged) {
    PRECICE_INFO("All converged");
  } else if (oneSuffices) {
    PRECICE_INFO("Sufficient measure converged");
  }

  return allConverged || oneSuffices;
}

void BaseCouplingScheme::initializeTXTWriters()
{
  if (not utils::MasterSlave::isSlave()) {

    _iterationsWriter = std::make_shared<io::TXTTableWriter>("precice-" + _localParticipant + "-iterations.log");
    if (not doesFirstStep()) {
      _convergenceWriter = std::make_shared<io::TXTTableWriter>("precice-" + _localParticipant + "-convergence.log");
    }

    _iterationsWriter->addData("TimeWindow", io::TXTTableWriter::INT);
    _iterationsWriter->addData("TotalIterations", io::TXTTableWriter::INT);
    _iterationsWriter->addData("Iterations", io::TXTTableWriter::INT);
    _iterationsWriter->addData("Convergence", io::TXTTableWriter::INT);

    if (not doesFirstStep()) {
      _convergenceWriter->addData("TimeWindow", io::TXTTableWriter::INT);
      _convergenceWriter->addData("Iteration", io::TXTTableWriter::INT);
    }

    if (not doesFirstStep()) {
      for (ConvergenceMeasure &convMeasure : _convergenceMeasures) {
        std::stringstream sstm, sstm2;
        sstm << "AvgConvRate(" << convMeasure.data->getName() << ")";
        sstm2 << "ResNorm(" << convMeasure.data->getName() << ")";
        _iterationsWriter->addData(sstm.str(), io::TXTTableWriter::DOUBLE);
        _convergenceWriter->addData(sstm2.str(), io::TXTTableWriter::DOUBLE);
      }
      _iterationsWriter->addData("DeletedColumns", io::TXTTableWriter::INT);
    }
  }
}

void BaseCouplingScheme::advanceTXTWriters()
{
  if (not utils::MasterSlave::isSlave()) {

    _iterationsWriter->writeData("TimeWindow", _timeWindows - 1);
    _iterationsWriter->writeData("TotalIterations", _totalIterations);
    _iterationsWriter->writeData("Iterations", _iterations);
    int converged = _iterations < _maxIterations ? 1 : 0;
    _iterationsWriter->writeData("Convergence", converged);

    if (not doesFirstStep()) {
      int i = -1;
      for (ConvergenceMeasure &convMeasure : _convergenceMeasures) {
        i++;

        std::stringstream sstm;
        sstm << "AvgConvRate(" << convMeasure.data->getName() << ")";
        if (math::equals(_firstResiduumNorm[i], 0.)) {
          _iterationsWriter->writeData(sstm.str(), std::numeric_limits<double>::infinity());
        } else {
          double avgConvRate = _convergenceMeasures[i].measure->getNormResidual() / _firstResiduumNorm[i];
          _iterationsWriter->writeData(sstm.str(), std::pow(avgConvRate, 1. / (double) _iterations));
        }
      }
      _iterationsWriter->writeData("DeletedColumns", _deletedColumnsPPFiltering);
    }
  }
}

bool BaseCouplingScheme::reachedEndOfTimeWindow()
{
  return math::equals(getThisTimeWindowRemainder(), 0.0, _eps);
}

bool BaseCouplingScheme::maxIterationsReached()
{
  return _iterations == _maxIterations;
}

void BaseCouplingScheme::determineInitialSend(BaseCouplingScheme::DataMap &sendData)
{
  if (anyDataRequiresInitialization(sendData)) {
    _sendsInitializedData = true;
  }
}

void BaseCouplingScheme::determineInitialReceive(BaseCouplingScheme::DataMap &receiveData)
{
  if (anyDataRequiresInitialization(receiveData)) {
    _receivesInitializedData = true;
  }
}

bool BaseCouplingScheme::anyDataRequiresInitialization(BaseCouplingScheme::DataMap &dataMap) const
{
  /// @todo implement this function using https://en.cppreference.com/w/cpp/algorithm/all_any_none_of
  for (DataMap::value_type &pair : dataMap) {
    if (pair.second->requiresInitialization) {
      return true;
    }
  }
  return false;
}

bool BaseCouplingScheme::accelerate()
{
  PRECICE_DEBUG("measure convergence of the coupling iteration");
  bool convergence = measureConvergence();
  // Stop, when maximal iteration count (given in config) is reached
  if (maxIterationsReached())
    convergence = true;

  // coupling iteration converged for current time window. Advance in time.
  if (convergence) {
    if (getAcceleration()) {
      _deletedColumnsPPFiltering = getAcceleration()->getDeletedColumns();
      getAcceleration()->iterationsConverged(getAccelerationData());
    }
    newConvergenceMeasurements();
    // no convergence achieved for the coupling iteration within the current time window
  } else if (getAcceleration()) {
    getAcceleration()->performAcceleration(getAccelerationData());
  }

  // extrapolate new input data for the solver evaluation in time.
  if (convergence && (_extrapolationOrder > 0)) {
    extrapolateData(getAccelerationData()); // Also stores data
  } else {
    // Store data for conv. measurement, acceleration, or extrapolation
    storeData();
  }

  return convergence;
}
} // namespace cplscheme
} // namespace precice<|MERGE_RESOLUTION|>--- conflicted
+++ resolved
@@ -294,11 +294,7 @@
       utils::shiftSetFirst(pair.second->oldValues, values);
     }
   } else {
-<<<<<<< HEAD
     PRECICE_ASSERT(false, "Extrapolation order is invalid.");
-=======
-    PRECICE_ERROR("Called extrapolation with order != 1,2.");
->>>>>>> 90c86499
   }
 }
 
