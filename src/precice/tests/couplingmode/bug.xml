--- conflicted
+++ resolved
@@ -1,59 +1,54 @@
-<?xml version="1.0"?>
-
-<precice-configuration>
-   <log-filter target="debug" component="precice" switch="off" />
-   <solver-interface dimensions="3">   
-      <data:vector name="Forces"           />
-      <data:vector name="Displacements"    />
-      <data:vector name="OldDisplacements" />
-   
-      <mesh name="FliteNodes">
-         <use-data name="Forces"/>
-         <use-data name="Displacements"/>
-         <use-data name="OldDisplacements"/>
-      </mesh>
-      
-      <mesh name="CalculixNodes">
-         <use-data name="Forces"/>
-         <use-data name="Displacements"/>
-         <use-data name="OldDisplacements"/>
-      </mesh>
- 
-      <participant name="Flite">
-         <use-mesh name="FliteNodes" provide="yes"/>
-         <use-mesh name="CalculixNodes"	from="Calculix"/>
-         <mapping:rbf-thin-plate-splines direction="write" 
-                  constraint="conservative" from="FliteNodes" 
-                  to="CalculixNodes" timing="initial"/>
-         <mapping:rbf-thin-plate-splines direction="read" 
-                  constraint="consistent" from="CalculixNodes" 
-                  to="FliteNodes" timing="initial"/>
-         <write-data name="Forces"           mesh="FliteNodes"/>
-         <read-data  name="Displacements"    mesh="FliteNodes"/>
-         <read-data  name="OldDisplacements" mesh="FliteNodes"/>
-         <export:vtk timestep-interval="1" normals="on"/>
-      </participant>
-      
-      <participant name="Calculix">
-         <use-mesh name="CalculixNodes" provide="yes"/>
-         <write-data name="Displacements" mesh="CalculixNodes"/>
-         <read-data  name="Forces"        mesh="CalculixNodes"/>
-	      <export:vtk timestep-interval="1" normals="on"/>
-      </participant>
-    
-      <communication:mpi from="Flite" to="Calculix"/>
-      
-      <coupling-scheme:serial-explicit> 
-         <participants first="Flite" second="Calculix"/> 
-         <max-time value="2.0e-5" />
-         <timestep-length value="1e-5" method="fixed"/>
-<<<<<<< HEAD
-         <exchange data="Forces"        mesh="CalculixNodes" from="Flite" />
-         <exchange data="Displacements" mesh="CalculixNodes" from="Calculix" />
-=======
-         <exchange data="Forces"        mesh="CalculixNodes" from="Flite" to="Calculix" />
-         <exchange data="Displacements" mesh="CalculixNodes" from="Calculix" to="Flite"/>
->>>>>>> e6d508c8
-      </coupling-scheme:serial-explicit>                           
-   </solver-interface>
-</precice-configuration>
+<?xml version="1.0"?>
+
+<precice-configuration>
+   <log-filter target="debug" component="precice" switch="off" />
+   <solver-interface dimensions="3">   
+      <data:vector name="Forces"           />
+      <data:vector name="Displacements"    />
+      <data:vector name="OldDisplacements" />
+   
+      <mesh name="FliteNodes">
+         <use-data name="Forces"/>
+         <use-data name="Displacements"/>
+         <use-data name="OldDisplacements"/>
+      </mesh>
+      
+      <mesh name="CalculixNodes">
+         <use-data name="Forces"/>
+         <use-data name="Displacements"/>
+         <use-data name="OldDisplacements"/>
+      </mesh>
+ 
+      <participant name="Flite">
+         <use-mesh name="FliteNodes" provide="yes"/>
+         <use-mesh name="CalculixNodes"	from="Calculix"/>
+         <mapping:rbf-thin-plate-splines direction="write" 
+                  constraint="conservative" from="FliteNodes" 
+                  to="CalculixNodes" timing="initial"/>
+         <mapping:rbf-thin-plate-splines direction="read" 
+                  constraint="consistent" from="CalculixNodes" 
+                  to="FliteNodes" timing="initial"/>
+         <write-data name="Forces"           mesh="FliteNodes"/>
+         <read-data  name="Displacements"    mesh="FliteNodes"/>
+         <read-data  name="OldDisplacements" mesh="FliteNodes"/>
+         <export:vtk timestep-interval="1" normals="on"/>
+      </participant>
+      
+      <participant name="Calculix">
+         <use-mesh name="CalculixNodes" provide="yes"/>
+         <write-data name="Displacements" mesh="CalculixNodes"/>
+         <read-data  name="Forces"        mesh="CalculixNodes"/>
+	      <export:vtk timestep-interval="1" normals="on"/>
+      </participant>
+    
+      <communication:mpi from="Flite" to="Calculix"/>
+      
+      <coupling-scheme:serial-explicit> 
+         <participants first="Flite" second="Calculix"/> 
+         <max-time value="2.0e-5" />
+         <timestep-length value="1e-5" method="fixed"/>
+         <exchange data="Forces"        mesh="CalculixNodes" from="Flite" to="Calculix" />
+         <exchange data="Displacements" mesh="CalculixNodes" from="Calculix" to="Flite"/>
+      </coupling-scheme:serial-explicit>                           
+   </solver-interface>
+</precice-configuration>