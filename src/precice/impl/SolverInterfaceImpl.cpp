#include "SolverInterfaceImpl.hpp"
#include <Eigen/Core>
#include <algorithm>
#include <array>
#include <deque>
#include <functional>
#include <iterator>
#include <math.h>
#include <memory>
#include <ostream>
#include <tuple>
#include <utility>
#include "action/SharedPointer.hpp"
#include "com/Communication.hpp"
#include "com/SharedPointer.hpp"
#include "cplscheme/CouplingScheme.hpp"
#include "cplscheme/config/CouplingSchemeConfiguration.hpp"
#include "io/Export.hpp"
#include "io/ExportContext.hpp"
#include "io/SharedPointer.hpp"
#include "logging/LogConfiguration.hpp"
#include "logging/LogMacros.hpp"
#include "m2n/BoundM2N.hpp"
#include "m2n/M2N.hpp"
#include "m2n/SharedPointer.hpp"
#include "m2n/config/M2NConfiguration.hpp"
#include "mapping/Mapping.hpp"
#include "mapping/SharedPointer.hpp"
#include "mapping/config/MappingConfiguration.hpp"
#include "math/differences.hpp"
#include "math/geometry.hpp"
#include "mesh/Data.hpp"
#include "mesh/Edge.hpp"
#include "mesh/Mesh.hpp"
#include "mesh/SharedPointer.hpp"
#include "mesh/Utils.hpp"
#include "mesh/Vertex.hpp"
#include "mesh/config/MeshConfiguration.hpp"
#include "partition/Partition.hpp"
#include "partition/ProvidedPartition.hpp"
#include "partition/ReceivedPartition.hpp"
#include "partition/SharedPointer.hpp"
#include "precice/config/Configuration.hpp"
#include "precice/config/ParticipantConfiguration.hpp"
#include "precice/config/SharedPointer.hpp"
#include "precice/config/SolverInterfaceConfiguration.hpp"
#include "precice/impl/CommonErrorMessages.hpp"
#include "precice/impl/DataContext.hpp"
#include "precice/impl/MappingContext.hpp"
#include "precice/impl/MeshContext.hpp"
#include "precice/impl/Participant.hpp"
#include "precice/impl/ValidationMacros.hpp"
#include "precice/impl/WatchIntegral.hpp"
#include "precice/impl/WatchPoint.hpp"
#include "precice/impl/versions.hpp"
#include "utils/EigenHelperFunctions.hpp"
#include "utils/EigenIO.hpp"
#include "utils/Event.hpp"
#include "utils/EventUtils.hpp"
#include "utils/Helpers.hpp"
#include "utils/MasterSlave.hpp"
#include "utils/Parallel.hpp"
#include "utils/Petsc.hpp"
#include "utils/PointerVector.hpp"
#include "utils/algorithm.hpp"
#include "utils/assertion.hpp"
#include "xml/XMLTag.hpp"

using precice::utils::Event;
using precice::utils::EventRegistry;

namespace precice {

/// Enabled further inter- and intra-solver synchronisation
bool syncMode = false;

namespace impl {

SolverInterfaceImpl::SolverInterfaceImpl(
    std::string        participantName,
    const std::string &configurationFileName,
    int                accessorProcessRank,
    int                accessorCommunicatorSize,
    void *             communicator)
    : _accessorName(std::move(participantName)),
      _accessorProcessRank(accessorProcessRank),
      _accessorCommunicatorSize(accessorCommunicatorSize)
{
  PRECICE_CHECK(!_accessorName.empty(), "This participant's name is an empty string. When constructing a preCICE interface "
                                        "you need to pass the name of the participant as first argument to the constructor.");
  PRECICE_CHECK(_accessorProcessRank >= 0,
                "The solver process index needs to be a non-negative number, not: "
                    << _accessorProcessRank << ". Please check the value given when constructing a preCICE interface.");
  PRECICE_CHECK(_accessorCommunicatorSize >= 1,
                "The solver process size needs to be a positive number, not: "
                    << _accessorCommunicatorSize << ". Please check the value given when constructing a preCICE interface.");
  PRECICE_CHECK(_accessorProcessRank < _accessorCommunicatorSize,
                "The solver process index, currently: "
                    << _accessorProcessRank
                    << " needs to be smaller than the solver process size, currently: " << _accessorCommunicatorSize
                    << ". Please check the values given when constructing a preCICE interface.");

// Set the global communicator to the passed communicator.
// This is a noop if preCICE is not configured with MPI.
// nullpointer signals to use MPI_COMM_WORLD
#ifndef PRECICE_NO_MPI
  if (communicator != nullptr) {
    auto commptr = static_cast<utils::Parallel::Communicator *>(communicator);
    utils::Parallel::registerUserProvidedComm(*commptr);
  }
#endif

  logging::setParticipant(_accessorName);

  configure(configurationFileName);

// This block cannot be merge with the one above as only configure calls
// utils::Parallel::initializeMPI, which is needed for getProcessRank.
#ifndef PRECICE_NO_MPI
  if (communicator != nullptr) {
    const auto currentRank = utils::Parallel::current()->rank();
    PRECICE_CHECK(_accessorProcessRank == currentRank,
                  "The solver process index given in the preCICE interface constructor("
                      << _accessorProcessRank << ") does not match the rank of the passed MPI communicator ("
                      << currentRank << ").");
    const auto currentSize = utils::Parallel::current()->size();
    PRECICE_CHECK(_accessorCommunicatorSize == currentSize,
                  "The solver process size given in the preCICE interface constructor("
                      << _accessorCommunicatorSize << ") does not match the size of the passed MPI communicator ("
                      << currentSize << ").");
  }
#endif
}

SolverInterfaceImpl::SolverInterfaceImpl(
    std::string        participantName,
    const std::string &configurationFileName,
    int                accessorProcessRank,
    int                accessorCommunicatorSize)
    : SolverInterfaceImpl::SolverInterfaceImpl(std::move(participantName), configurationFileName, accessorProcessRank, accessorCommunicatorSize, nullptr)
{
}

SolverInterfaceImpl::~SolverInterfaceImpl()
{
  if (_state != State::Finalized) {
    PRECICE_INFO("Implicitly finalizing in destructor");
    finalize();
  }
}

void SolverInterfaceImpl::configure(
    const std::string &configurationFileName)
{
  config::Configuration config;
  utils::Parallel::initializeManagedMPI(nullptr, nullptr);
  logging::setMPIRank(utils::Parallel::current()->rank());
  xml::ConfigurationContext context{
      _accessorName,
      _accessorProcessRank,
      _accessorCommunicatorSize};
  xml::configure(config.getXMLTag(), context, configurationFileName);
  if (_accessorProcessRank == 0) {
    PRECICE_INFO("This is preCICE version " << PRECICE_VERSION);
    PRECICE_INFO("Revision info: " << precice::preciceRevision);
    PRECICE_INFO("Configuring preCICE with configuration \"" << configurationFileName << "\"");
    PRECICE_INFO("I am participant \"" << _accessorName << "\"");
  }
  configure(config.getSolverInterfaceConfiguration());
}

void SolverInterfaceImpl::configure(
    const config::SolverInterfaceConfiguration &config)
{
  PRECICE_TRACE();

  Event                    e("configure"); // no precice::syncMode as this is not yet configured here
  utils::ScopedEventPrefix sep("configure/");

  mesh::Data::resetDataCount();
  _meshLock.clear();

  _dimensions = config.getDimensions();
  _accessor   = determineAccessingParticipant(config);
  _accessor->setMeshIdManager(config.getMeshConfiguration()->extractMeshIdManager());

  PRECICE_ASSERT(_accessorCommunicatorSize == 1 || _accessor->useMaster(),
                 "A parallel participant needs a master communication");
  PRECICE_CHECK(not(_accessorCommunicatorSize == 1 && _accessor->useMaster()),
                "You cannot use a master communication with a serial participant. "
                "If you do not know exactly what a master communication is and why you want to use it "
                "you probably just want to remove the master tag from the preCICE configuration.");

  utils::MasterSlave::configure(_accessorProcessRank, _accessorCommunicatorSize);

  _participants = config.getParticipantConfiguration()->getParticipants();
  configureM2Ns(config.getM2NConfiguration());

  PRECICE_CHECK(_participants.size() > 1, "In the preCICE configuration, only one participant is defined. "
                                          "One participant makes no coupled simulation. Please add at least "
                                          "another one.");
  configurePartitions(config.getM2NConfiguration());

  cplscheme::PtrCouplingSchemeConfiguration cplSchemeConfig =
      config.getCouplingSchemeConfiguration();
  _couplingScheme = cplSchemeConfig->getCouplingScheme(_accessorName);

  // Add meshIDs and data IDs
  for (const MeshContext *meshContext : _accessor->usedMeshContexts()) {
    const mesh::PtrMesh &mesh   = meshContext->mesh;
    const auto           meshID = mesh->getID();
    _meshIDs[mesh->getName()]   = meshID;
    PRECICE_ASSERT(_dataIDs.find(meshID) == _dataIDs.end());
    _dataIDs[meshID] = std::map<std::string, int>();
    PRECICE_ASSERT(_dataIDs.find(meshID) != _dataIDs.end());
    for (const mesh::PtrData &data : mesh->data()) {
      PRECICE_ASSERT(_dataIDs[meshID].find(data->getName()) == _dataIDs[meshID].end());
      _dataIDs[meshID][data->getName()] = data->getID();
    }
    std::string                meshName   = mesh->getName();
    mesh::PtrMeshConfiguration meshConfig = config.getMeshConfiguration();
  }
  // Register all MeshIds to the lock, but unlock them straight away as
  // writing is allowed after configuration.
  for (const auto &meshID : _meshIDs) {
    _meshLock.add(meshID.second, false);
  }

  utils::EventRegistry::instance().initialize("precice-" + _accessorName, "", utils::Parallel::current()->comm);

  PRECICE_DEBUG("Initialize master-slave communication");
  if (utils::MasterSlave::isMaster() || utils::MasterSlave::isSlave()) {
    initializeMasterSlaveCommunication();
  }

  auto &solverInitEvent = EventRegistry::instance().getStoredEvent("solver.initialize");
  solverInitEvent.start(precice::syncMode);
}

double SolverInterfaceImpl::initialize()
{
  PRECICE_TRACE();
  PRECICE_CHECK(_state != State::Finalized, "initialize() cannot be called after finalize().")
  PRECICE_CHECK(_state != State::Initialized, "initialize() may only be called once.");
  PRECICE_ASSERT(not _couplingScheme->isInitialized());
  auto &solverInitEvent = EventRegistry::instance().getStoredEvent("solver.initialize");
  solverInitEvent.pause(precice::syncMode);
  Event                    e("initialize", precice::syncMode);
  utils::ScopedEventPrefix sep("initialize/");

  // Setup communication

  PRECICE_INFO("Setting up master communication to coupling partner/s");
  for (auto &m2nPair : _m2ns) {
    auto &bm2n = m2nPair.second;
    PRECICE_DEBUG((bm2n.isRequesting ? "Awaiting master connection from " : "Establishing master connection to ") << bm2n.remoteName);
    bm2n.prepareEstablishment();
    bm2n.connectMasters();
    PRECICE_DEBUG("Established master connection " << (bm2n.isRequesting ? "from " : "to ") << bm2n.remoteName);
  }

  PRECICE_INFO("Masters are connected");

  compareBoundingBoxes();

  PRECICE_INFO("Setting up preliminary slaves communication to coupling partner/s");
  for (auto &m2nPair : _m2ns) {
    auto &bm2n = m2nPair.second;
    bm2n.preConnectSlaves();
  }

  computePartitions();

  PRECICE_INFO("Setting up slaves communication to coupling partner/s");
  for (auto &m2nPair : _m2ns) {
    auto &bm2n = m2nPair.second;
    bm2n.connectSlaves();
    PRECICE_DEBUG("Established slaves connection " << (bm2n.isRequesting ? "from " : "to ") << bm2n.remoteName);
  }
  PRECICE_INFO("Slaves are connected");

  for (auto &m2nPair : _m2ns) {
    m2nPair.second.cleanupEstablishment();
  }

  PRECICE_DEBUG("Initialize watchpoints");
  for (PtrWatchPoint &watchPoint : _accessor->watchPoints()) {
    watchPoint->initialize();
  }
  for (PtrWatchIntegral &watchIntegral : _accessor->watchIntegrals()) {
    watchIntegral->initialize();
  }

  // Initialize coupling state, overwrite these values for restart
  double time       = 0.0;
  int    timeWindow = 1;

  PRECICE_DEBUG("Initialize coupling schemes");
  _couplingScheme->initialize(time, timeWindow);
  PRECICE_ASSERT(_couplingScheme->isInitialized());

  double dt = 0.0;

  dt = _couplingScheme->getNextTimestepMaxLength();

  if (_couplingScheme->hasDataBeenReceived()) {
    performDataActions({action::Action::READ_MAPPING_PRIOR}, 0.0, 0.0, 0.0, dt);
    mapReadData();
    performDataActions({action::Action::READ_MAPPING_POST}, 0.0, 0.0, 0.0, dt);
  }

  PRECICE_INFO(_couplingScheme->printCouplingState());

  solverInitEvent.start(precice::syncMode);

  _meshLock.lockAll();

  _state = State::Initialized;

  return _couplingScheme->getNextTimestepMaxLength();
}

void SolverInterfaceImpl::initializeData()
{
  PRECICE_TRACE();
  PRECICE_CHECK(!_hasInitializedData, "initializeData() may only be called once.");
  PRECICE_CHECK(_state != State::Finalized, "initializeData() cannot be called after finalize().")
  PRECICE_CHECK(_state == State::Initialized, "initialize() has to be called before initializeData()");
  PRECICE_ASSERT(_couplingScheme->isInitialized());
  PRECICE_CHECK(not(_couplingScheme->sendsInitializedData() && isActionRequired(constants::actionWriteInitialData())),
                "Initial data has to be written to preCICE by calling an appropriate write...Data() function before calling initializeData(). "
                "Did you forget to call markActionFulfilled(precice::constants::actionWriteInitialData()) after writing initial data?");

  auto &solverInitEvent = EventRegistry::instance().getStoredEvent("solver.initialize");
  solverInitEvent.pause(precice::syncMode);

  Event                    e("initializeData", precice::syncMode);
  utils::ScopedEventPrefix sep("initializeData/");

  PRECICE_DEBUG("Initialize data");
  double dt = _couplingScheme->getNextTimestepMaxLength();

  performDataActions({action::Action::WRITE_MAPPING_PRIOR}, 0.0, 0.0, 0.0, dt);
  mapWrittenData();
  performDataActions({action::Action::WRITE_MAPPING_POST}, 0.0, 0.0, 0.0, dt);

  _couplingScheme->initializeData();

  if (_couplingScheme->hasDataBeenReceived()) {
    performDataActions({action::Action::READ_MAPPING_PRIOR}, 0.0, 0.0, 0.0, dt);
    mapReadData();
    performDataActions({action::Action::READ_MAPPING_POST}, 0.0, 0.0, 0.0, dt);
  }
  resetWrittenData();
  PRECICE_DEBUG("Plot output");
  for (const io::ExportContext &context : _accessor->exportContexts()) {
    if (context.everyNTimeWindows != -1) {
      std::ostringstream suffix;
      suffix << _accessorName << ".init";
      exportMesh(suffix.str());
      if (context.triggerSolverPlot) {
        _couplingScheme->requireAction(std::string("plot-output"));
      }
    }
  }
  solverInitEvent.start(precice::syncMode);

  _hasInitializedData = true;
}

double SolverInterfaceImpl::advance(
    double computedTimestepLength)
{

  PRECICE_TRACE(computedTimestepLength);

  // Events for the solver time, stopped when we enter, restarted when we leave advance
  auto &solverEvent = EventRegistry::instance().getStoredEvent("solver.advance");
  solverEvent.stop(precice::syncMode);
  auto &solverInitEvent = EventRegistry::instance().getStoredEvent("solver.initialize");
  solverInitEvent.stop(precice::syncMode);

  Event                    e("advance", precice::syncMode);
  utils::ScopedEventPrefix sep("advance/");

  PRECICE_CHECK(_state != State::Constructed, "initialize() has to be called before advance().");
  PRECICE_CHECK(_state != State::Finalized, "advance() cannot be called after finalize().")
  PRECICE_ASSERT(_couplingScheme->isInitialized());
  PRECICE_CHECK(isCouplingOngoing(), "advance() cannot be called when isCouplingOngoing() returns false.");
  PRECICE_CHECK((not _couplingScheme->receivesInitializedData() && not _couplingScheme->sendsInitializedData()) || (_hasInitializedData),
                "initializeData() needs to be called before advance if data has to be initialized.");
  PRECICE_CHECK(!math::equals(computedTimestepLength, 0.0), "advance() cannot be called with a timestep size of 0.");
  PRECICE_CHECK(computedTimestepLength > 0.0, "advance() cannot be called with a negative timestep size " << computedTimestepLength << '.');
  _numberAdvanceCalls++;

#ifndef NDEBUG
  PRECICE_DEBUG("Synchronize timestep length");
  if (utils::MasterSlave::isMaster() || utils::MasterSlave::isSlave()) {
    syncTimestep(computedTimestepLength);
  }
#endif

  double timeWindowSize         = 0.0; // Length of (full) current time window
  double timeWindowComputedPart = 0.0; // Length of computed part of (full) current time window
  double time                   = 0.0; // Current time

  // Update the coupling scheme time state. Necessary to get correct remainder.
  _couplingScheme->addComputedTime(computedTimestepLength);

  if (_couplingScheme->hasTimeWindowSize()) {
    timeWindowSize = _couplingScheme->getTimeWindowSize();
  } else {
    timeWindowSize = computedTimestepLength;
  }
  timeWindowComputedPart = timeWindowSize - _couplingScheme->getThisTimeWindowRemainder();
  time                   = _couplingScheme->getTime();

  if (_couplingScheme->willDataBeExchanged(0.0)) {
    performDataActions({action::Action::WRITE_MAPPING_PRIOR}, time, computedTimestepLength, timeWindowComputedPart, timeWindowSize);
    mapWrittenData();
    performDataActions({action::Action::WRITE_MAPPING_POST}, time, computedTimestepLength, timeWindowComputedPart, timeWindowSize);
  }

  PRECICE_DEBUG("Advance coupling scheme");
  _couplingScheme->advance();

  if (_couplingScheme->hasDataBeenReceived()) {
    performDataActions({action::Action::READ_MAPPING_PRIOR}, time, computedTimestepLength, timeWindowComputedPart, timeWindowSize);
    mapReadData();
    performDataActions({action::Action::READ_MAPPING_POST}, time, computedTimestepLength, timeWindowComputedPart, timeWindowSize);
  }

  if (_couplingScheme->isTimeWindowComplete()) {
    performDataActions({action::Action::ON_TIME_WINDOW_COMPLETE_POST}, time, computedTimestepLength, timeWindowComputedPart, timeWindowSize);
  }

  PRECICE_INFO(_couplingScheme->printCouplingState());

  PRECICE_DEBUG("Handle exports");
  handleExports();

  resetWrittenData();

  _meshLock.lockAll();
  solverEvent.start(precice::syncMode);
  return _couplingScheme->getNextTimestepMaxLength();
}

void SolverInterfaceImpl::finalize()
{
  PRECICE_TRACE();
  PRECICE_CHECK(_state != State::Finalized, "finalize() may only be called once.")

  // Events for the solver time, finally stopped here
  auto &solverEvent = EventRegistry::instance().getStoredEvent("solver.advance");
  solverEvent.stop(precice::syncMode);

  Event                    e("finalize"); // no precice::syncMode here as MPI is already finalized at destruction of this event
  utils::ScopedEventPrefix sep("finalize/");

  if (_state == State::Initialized) {

    PRECICE_ASSERT(_couplingScheme->isInitialized());
    PRECICE_DEBUG("Finalize coupling scheme");
    _couplingScheme->finalize();

    PRECICE_DEBUG("Handle exports");
    for (const io::ExportContext &context : _accessor->exportContexts()) {
      if (context.everyNTimeWindows != -1) {
        std::ostringstream suffix;
        suffix << _accessorName << ".final";
        exportMesh(suffix.str());
        if (context.triggerSolverPlot) {
          _couplingScheme->requireAction(std::string("plot-output"));
        }
      }
    }
    // Apply some final ping-pong to synch solver that run e.g. with a uni-directional coupling only
    // afterwards close connections
    PRECICE_DEBUG("Synchronize participants and close communication channels");
    std::string ping = "ping";
    std::string pong = "pong";
    for (auto &iter : _m2ns) {
      if (not utils::MasterSlave::isSlave()) {
        if (iter.second.isRequesting) {
          iter.second.m2n->getMasterCommunication()->send(ping, 0);
          std::string receive = "init";
          iter.second.m2n->getMasterCommunication()->receive(receive, 0);
          PRECICE_ASSERT(receive == pong);
        } else {
          std::string receive = "init";
          iter.second.m2n->getMasterCommunication()->receive(receive, 0);
          PRECICE_ASSERT(receive == ping);
          iter.second.m2n->getMasterCommunication()->send(pong, 0);
        }
      }
      iter.second.m2n->closeConnection();
    }
  }

  // Release ownership
  _couplingScheme.reset();
  _participants.clear();
  _accessor.reset();

  // Close Connections
  PRECICE_DEBUG("Close master-slave communication");
  if (utils::MasterSlave::isSlave() || utils::MasterSlave::isMaster()) {
    utils::MasterSlave::_communication->closeConnection();
    utils::MasterSlave::_communication = nullptr;
  }
  _m2ns.clear();

  // Stop and print Event logging
  e.stop();

  // Finalize PETSc and Events first
  utils::Petsc::finalize();
  utils::EventRegistry::instance().finalize();

  // Printing requires finalization
  if (not precice::utils::MasterSlave::isSlave()) {
    utils::EventRegistry::instance().printAll();
  }

  // Finally clear events and finalize MPI
  utils::EventRegistry::instance().clear();
  utils::Parallel::finalizeManagedMPI();
  _state = State::Finalized;
}

int SolverInterfaceImpl::getDimensions() const
{
  PRECICE_TRACE(_dimensions);
  return _dimensions;
}

bool SolverInterfaceImpl::isCouplingOngoing() const
{
  PRECICE_TRACE();
  PRECICE_CHECK(_state != State::Constructed, "initialize() has to be called before isCouplingOngoing() can be evaluated.");
  PRECICE_CHECK(_state != State::Finalized, "isCouplingOngoing() cannot be called after finalize().");
  return _couplingScheme->isCouplingOngoing();
}

bool SolverInterfaceImpl::isReadDataAvailable() const
{
  PRECICE_TRACE();
  PRECICE_CHECK(_state != State::Constructed, "initialize() has to be called before isReadDataAvailable().");
  PRECICE_CHECK(_state != State::Finalized, "isReadDataAvailable() cannot be called after finalize().");
  return _couplingScheme->hasDataBeenReceived();
}

bool SolverInterfaceImpl::isWriteDataRequired(
    double computedTimestepLength) const
{
  PRECICE_TRACE(computedTimestepLength);
  PRECICE_CHECK(_state != State::Constructed, "initialize() has to be called before isWriteDataRequired().");
  PRECICE_CHECK(_state != State::Finalized, "isWriteDataRequired() cannot be called after finalize().");
  return _couplingScheme->willDataBeExchanged(computedTimestepLength);
}

bool SolverInterfaceImpl::isTimeWindowComplete() const
{
  PRECICE_TRACE();
  PRECICE_CHECK(_state != State::Constructed, "initialize() has to be called before isTimeWindowComplete().");
  PRECICE_CHECK(_state != State::Finalized, "isTimeWindowComplete() cannot be called after finalize().");
  return _couplingScheme->isTimeWindowComplete();
}

bool SolverInterfaceImpl::isActionRequired(
    const std::string &action) const
{
  PRECICE_TRACE(action, _couplingScheme->isActionRequired(action));
  PRECICE_CHECK(_state != State::Constructed, "initialize() has to be called before isActionRequired(...).");
  PRECICE_CHECK(_state != State::Finalized, "isActionRequired(...) cannot be called after finalize().");
  return _couplingScheme->isActionRequired(action);
}

void SolverInterfaceImpl::markActionFulfilled(
    const std::string &action)
{
  PRECICE_TRACE(action);
  PRECICE_CHECK(_state != State::Constructed, "initialize() has to be called before markActionFulfilled(...).");
  PRECICE_CHECK(_state != State::Finalized, "markActionFulfilled(...) cannot be called after finalize().");
  _couplingScheme->markActionFulfilled(action);
}

bool SolverInterfaceImpl::hasToEvaluateSurrogateModel() const
{
  return false;
}

bool SolverInterfaceImpl::hasToEvaluateFineModel() const
{
  return true;
}

bool SolverInterfaceImpl::hasMesh(
    const std::string &meshName) const
{
  PRECICE_TRACE(meshName);
  return utils::contained(meshName, _meshIDs);
}

int SolverInterfaceImpl::getMeshID(
    const std::string &meshName) const
{
  PRECICE_TRACE(meshName);
  const auto pos = _meshIDs.find(meshName);
  PRECICE_CHECK(pos != _meshIDs.end(), "The given mesh name \"" << meshName << "\" is unknown to preCICE. Please check the mesh definitions in the configuration.");
  return pos->second;
}

std::set<int> SolverInterfaceImpl::getMeshIDs() const
{
  PRECICE_TRACE();
  std::set<int> ids;
  for (const impl::MeshContext *context : _accessor->usedMeshContexts()) {
    ids.insert(context->mesh->getID());
  }
  return ids;
}

bool SolverInterfaceImpl::hasData(
    const std::string &dataName, int meshID) const
{
  PRECICE_TRACE(dataName, meshID);
  PRECICE_VALIDATE_MESH_ID(meshID);
  const auto &sub_dataIDs = _dataIDs.at(meshID);
  return sub_dataIDs.find(dataName) != sub_dataIDs.end();
}

int SolverInterfaceImpl::getDataID(
    const std::string &dataName, int meshID) const
{
  PRECICE_TRACE(dataName, meshID);
  PRECICE_VALIDATE_MESH_ID(meshID);
  impl::MeshContext &context = _accessor->meshContext(meshID);
  PRECICE_CHECK(hasData(dataName, meshID),
                "Data with name \"" << dataName << "\" is not defined on mesh \"" << context.mesh->getName() << "\". "
                                    << "Please add <use-data name=\"" << dataName << "\"/> under <mesh name=\"" << context.mesh->getName() << "\"/>.");
  return _dataIDs.at(meshID).at(dataName);
}

int SolverInterfaceImpl::getMeshVertexSize(
    int meshID) const
{
  PRECICE_TRACE(meshID);
  int size = 0;
  PRECICE_REQUIRE_MESH_USE(meshID);
  MeshContext &context = _accessor->meshContext(meshID);
  PRECICE_ASSERT(context.mesh.get() != nullptr);
  size = context.mesh->vertices().size();
  PRECICE_DEBUG("Return mesh size of " << size);
  return size;
}

/// @todo Currently not supported as we would need to re-compute the re-partition
void SolverInterfaceImpl::resetMesh(
    int meshID)
{
  PRECICE_TRACE(meshID);
  PRECICE_VALIDATE_MESH_ID(meshID);
  impl::MeshContext &context = _accessor->meshContext(meshID);
  /*
  bool               hasMapping = context.fromMappingContext.mapping || context.toMappingContext.mapping;
  bool               isStationary =
      context.fromMappingContext.timing == mapping::MappingConfiguration::INITIAL &&
      context.toMappingContext.timing == mapping::MappingConfiguration::INITIAL;
  */

  PRECICE_DEBUG("Clear mesh positions for mesh \"" << context.mesh->getName() << "\"");
  _meshLock.unlock(meshID);
  context.mesh->clear();
}

int SolverInterfaceImpl::setMeshVertex(
    int           meshID,
    const double *position)
{
  PRECICE_TRACE(meshID);
  Eigen::VectorXd internalPosition{
      Eigen::Map<const Eigen::VectorXd>{position, _dimensions}};
  PRECICE_DEBUG("Position = " << internalPosition.format(utils::eigenio::debug()));
  int index = -1;
  PRECICE_REQUIRE_MESH_MODIFY(meshID);
  MeshContext & context = _accessor->meshContext(meshID);
  mesh::PtrMesh mesh(context.mesh);
  PRECICE_DEBUG("MeshRequirement: " << context.meshRequirement);
  index = mesh->createVertex(internalPosition).getID();
  mesh->allocateDataValues();
  return index;
}

void SolverInterfaceImpl::setMeshVertices(
    int           meshID,
    int           size,
    const double *positions,
    int *         ids)
{
  PRECICE_TRACE(meshID, size);
  PRECICE_REQUIRE_MESH_MODIFY(meshID);
  MeshContext & context = _accessor->meshContext(meshID);
  mesh::PtrMesh mesh(context.mesh);
  PRECICE_DEBUG("Set positions");
  const Eigen::Map<const Eigen::MatrixXd> posMatrix{
      positions, _dimensions, static_cast<EIGEN_DEFAULT_DENSE_INDEX_TYPE>(size)};
  for (int i = 0; i < size; ++i) {
    Eigen::VectorXd current(posMatrix.col(i));
    ids[i] = mesh->createVertex(current).getID();
  }
  mesh->allocateDataValues();
}

void SolverInterfaceImpl::getMeshVertices(
    int        meshID,
    size_t     size,
    const int *ids,
    double *   positions) const
{
  PRECICE_TRACE(meshID, size);
  PRECICE_REQUIRE_MESH_USE(meshID);
  MeshContext & context = _accessor->meshContext(meshID);
  mesh::PtrMesh mesh(context.mesh);
  PRECICE_DEBUG("Get positions");
  auto &vertices = mesh->vertices();
  PRECICE_ASSERT(size <= vertices.size(), size, vertices.size());
  Eigen::Map<Eigen::MatrixXd> posMatrix{
      positions, _dimensions, static_cast<EIGEN_DEFAULT_DENSE_INDEX_TYPE>(size)};
  for (size_t i = 0; i < size; i++) {
    const size_t id = ids[i];
    PRECICE_ASSERT(id < vertices.size(), id, vertices.size());
    posMatrix.col(i) = vertices[id].getCoords();
  }
}

void SolverInterfaceImpl::getMeshVertexIDsFromPositions(
    int           meshID,
    size_t        size,
    const double *positions,
    int *         ids) const
{
  PRECICE_TRACE(meshID, size);
  PRECICE_REQUIRE_MESH_USE(meshID);
  MeshContext & context = _accessor->meshContext(meshID);
  mesh::PtrMesh mesh(context.mesh);
  PRECICE_DEBUG("Get IDs");
  const auto &                      vertices = mesh->vertices();
  Eigen::Map<const Eigen::MatrixXd> posMatrix{
      positions, _dimensions, static_cast<EIGEN_DEFAULT_DENSE_INDEX_TYPE>(size)};
  const auto vsize = vertices.size();
  for (size_t i = 0; i < size; i++) {
    size_t j = 0;
    for (; j < vsize; j++) {
      if (math::equals(posMatrix.col(i), vertices[j].getCoords())) {
        break;
      }
    }
    if (j == vsize) {
      std::ostringstream err;
      err << "Unable to find a vertex on mesh \"" << mesh->getName() << "\" at position (";
      err << posMatrix.col(i)[0] << ", " << posMatrix.col(i)[1];
      if (_dimensions == 3) {
        err << ", " << posMatrix.col(i)[2];
      }
      err << "). The request failed for query " << i + 1 << " out of " << size << '.';
      PRECICE_ERROR(err.str());
    }
    ids[i] = j;
  }
}

int SolverInterfaceImpl::setMeshEdge(
    int meshID,
    int firstVertexID,
    int secondVertexID)
{
  PRECICE_TRACE(meshID, firstVertexID, secondVertexID);
  PRECICE_REQUIRE_MESH_MODIFY(meshID);
  MeshContext &context = _accessor->meshContext(meshID);
  if (context.meshRequirement == mapping::Mapping::MeshRequirement::FULL) {
    mesh::PtrMesh &mesh = context.mesh;
    using impl::errorInvalidVertexID;
    PRECICE_CHECK(mesh->isValidVertexID(firstVertexID), errorInvalidVertexID(firstVertexID));
    PRECICE_CHECK(mesh->isValidVertexID(secondVertexID), errorInvalidVertexID(secondVertexID));
    mesh::Vertex &v0 = mesh->vertices()[firstVertexID];
    mesh::Vertex &v1 = mesh->vertices()[secondVertexID];
    return mesh->createEdge(v0, v1).getID();
  }
  return -1;
}

void SolverInterfaceImpl::setMeshTriangle(
    int meshID,
    int firstEdgeID,
    int secondEdgeID,
    int thirdEdgeID)
{
  PRECICE_TRACE(meshID, firstEdgeID,
                secondEdgeID, thirdEdgeID);
  PRECICE_CHECK(_dimensions == 3, "setMeshTriangle is only possible for 3D cases."
                                  " Please set the dimension to 3 in the preCICE configuration file.");
  PRECICE_REQUIRE_MESH_MODIFY(meshID);
  MeshContext &context = _accessor->meshContext(meshID);
  if (context.meshRequirement == mapping::Mapping::MeshRequirement::FULL) {
    mesh::PtrMesh &mesh = context.mesh;
    using impl::errorInvalidEdgeID;
    PRECICE_CHECK(mesh->isValidEdgeID(firstEdgeID), errorInvalidEdgeID(firstEdgeID));
    PRECICE_CHECK(mesh->isValidEdgeID(secondEdgeID), errorInvalidEdgeID(secondEdgeID));
    PRECICE_CHECK(mesh->isValidEdgeID(thirdEdgeID), errorInvalidEdgeID(thirdEdgeID));
    PRECICE_CHECK(utils::unique_elements(utils::make_array(firstEdgeID, secondEdgeID, thirdEdgeID)),
                  "setMeshTriangle() was called with repeated Edge IDs (" << firstEdgeID << ',' << secondEdgeID << ',' << thirdEdgeID << ").");
    mesh::Edge &e0 = mesh->edges()[firstEdgeID];
    mesh::Edge &e1 = mesh->edges()[secondEdgeID];
    mesh::Edge &e2 = mesh->edges()[thirdEdgeID];
    PRECICE_CHECK(e0.connectedTo(e1) && e1.connectedTo(e2) && e2.connectedTo(e0),
                  "setMeshTriangle() was called with Edge IDs ("
                      << firstEdgeID << ',' << secondEdgeID << ',' << thirdEdgeID
                      << "), which identify unconnected Edges.");
    mesh->createTriangle(e0, e1, e2);
  }
}

void SolverInterfaceImpl::setMeshTriangleWithEdges(
    int meshID,
    int firstVertexID,
    int secondVertexID,
    int thirdVertexID)
{
  PRECICE_TRACE(meshID, firstVertexID,
                secondVertexID, thirdVertexID);
  PRECICE_CHECK(_dimensions == 3, "setMeshTriangleWithEdges is only possible for 3D cases."
                                  " Please set the dimension to 3 in the preCICE configuration file.");
  PRECICE_REQUIRE_MESH_MODIFY(meshID);
  MeshContext &context = _accessor->meshContext(meshID);
  if (context.meshRequirement == mapping::Mapping::MeshRequirement::FULL) {
    mesh::PtrMesh &mesh = context.mesh;
    using impl::errorInvalidVertexID;
    PRECICE_CHECK(mesh->isValidVertexID(firstVertexID), errorInvalidVertexID(firstVertexID));
    PRECICE_CHECK(mesh->isValidVertexID(secondVertexID), errorInvalidVertexID(secondVertexID));
    PRECICE_CHECK(mesh->isValidVertexID(thirdVertexID), errorInvalidVertexID(thirdVertexID));
    PRECICE_CHECK(utils::unique_elements(utils::make_array(firstVertexID, secondVertexID, thirdVertexID)),
                  "setMeshTriangleWithEdges() was called with repeated Vertex IDs (" << firstVertexID << ',' << secondVertexID << ',' << thirdVertexID << ").");
    mesh::Vertex *vertices[3];
    vertices[0] = &mesh->vertices()[firstVertexID];
    vertices[1] = &mesh->vertices()[secondVertexID];
    vertices[2] = &mesh->vertices()[thirdVertexID];
    PRECICE_CHECK(utils::unique_elements(utils::make_array(vertices[0]->getCoords(),
                                                           vertices[1]->getCoords(), vertices[2]->getCoords())),
                  "setMeshTriangleWithEdges() was called with vertices located at identical coordinates (IDs: " << firstVertexID << ',' << secondVertexID << ',' << thirdVertexID << ").");
    mesh::Edge *edges[3];
    edges[0] = &mesh->createUniqueEdge(*vertices[0], *vertices[1]);
    edges[1] = &mesh->createUniqueEdge(*vertices[1], *vertices[2]);
    edges[2] = &mesh->createUniqueEdge(*vertices[2], *vertices[0]);

    mesh->createTriangle(*edges[0], *edges[1], *edges[2]);
  }
}

void SolverInterfaceImpl::setMeshQuad(
    int meshID,
    int firstEdgeID,
    int secondEdgeID,
    int thirdEdgeID,
    int fourthEdgeID)
{
  PRECICE_TRACE(meshID, firstEdgeID, secondEdgeID, thirdEdgeID,
                fourthEdgeID);
  PRECICE_CHECK(_dimensions == 3, "setMeshQuad is only possible for 3D cases."
                                  " Please set the dimension to 3 in the preCICE configuration file.");
  PRECICE_REQUIRE_MESH_MODIFY(meshID);
  MeshContext &context = _accessor->meshContext(meshID);
  if (context.meshRequirement == mapping::Mapping::MeshRequirement::FULL) {
    mesh::PtrMesh &mesh = context.mesh;
    using impl::errorInvalidEdgeID;
    PRECICE_CHECK(mesh->isValidEdgeID(firstEdgeID), errorInvalidEdgeID(firstEdgeID));
    PRECICE_CHECK(mesh->isValidEdgeID(secondEdgeID), errorInvalidEdgeID(secondEdgeID));
    PRECICE_CHECK(mesh->isValidEdgeID(thirdEdgeID), errorInvalidEdgeID(thirdEdgeID));
    PRECICE_CHECK(mesh->isValidEdgeID(fourthEdgeID), errorInvalidEdgeID(fourthEdgeID));

    PRECICE_CHECK(utils::unique_elements(utils::make_array(firstEdgeID, secondEdgeID, thirdEdgeID, fourthEdgeID)),
                  "The four edge ID's are not unique. Please check that the edges that form the quad are correct.");

    auto chain = mesh::asChain(utils::make_array(
        &mesh->edges()[firstEdgeID], &mesh->edges()[secondEdgeID],
        &mesh->edges()[thirdEdgeID], &mesh->edges()[fourthEdgeID]));
    PRECICE_CHECK(chain.connected, "The four edges are not connect. Please check that the edges that form the quad are correct.");

    auto coords = mesh::coordsFor(chain.vertices);
    PRECICE_CHECK(utils::unique_elements(coords),
                  "The four vertices that form the quad are not unique. The resulting shape may be a point, line or triangle."
                  "Please check that the adapter sends the four unique vertices that form the quad, or that the mesh on the interface "
                  "is composed of planar quads.");

    auto convexity = math::geometry::isConvexQuad(coords);
    PRECICE_CHECK(convexity.convex, "The given quad is not convex. "
                                    "Please check that the adapter send the four correct vertices or that the interface is composed of planar quads.");

    // Use the shortest diagonal to split the quad into 2 triangles.
    // The diagonal to be used with edges (1, 2) and (0, 3) of the chain
    double distance1 = (coords[0] - coords[2]).norm();
    // The diagonal to be used with edges (0, 1) and (2, 3) of the chain
    double distance2 = (coords[1] - coords[3]).norm();

    // The new edge, e[4], is the shortest diagonal of the quad
    if (distance1 <= distance2) {
      auto &diag = mesh->createUniqueEdge(*chain.vertices[0], *chain.vertices[2]);
      mesh->createTriangle(*chain.edges[3], *chain.edges[0], diag);
      mesh->createTriangle(*chain.edges[1], *chain.edges[2], diag);
    } else {
      auto &diag = mesh->createUniqueEdge(*chain.vertices[1], *chain.vertices[3]);
      mesh->createTriangle(*chain.edges[0], *chain.edges[1], diag);
      mesh->createTriangle(*chain.edges[2], *chain.edges[3], diag);
    }
  }
}

void SolverInterfaceImpl::setMeshQuadWithEdges(
    int meshID,
    int firstVertexID,
    int secondVertexID,
    int thirdVertexID,
    int fourthVertexID)
{
  PRECICE_TRACE(meshID, firstVertexID,
                secondVertexID, thirdVertexID, fourthVertexID);
  PRECICE_CHECK(_dimensions == 3, "setMeshQuadWithEdges is only possible for 3D cases."
                                  " Please set the dimension to 3 in the preCICE configuration file.");
  PRECICE_REQUIRE_MESH_MODIFY(meshID);
  MeshContext &context = _accessor->meshContext(meshID);
  if (context.meshRequirement == mapping::Mapping::MeshRequirement::FULL) {
    PRECICE_ASSERT(context.mesh);
    mesh::Mesh &mesh = *(context.mesh);
    using impl::errorInvalidVertexID;
    PRECICE_CHECK(mesh.isValidVertexID(firstVertexID), errorInvalidVertexID(firstVertexID));
    PRECICE_CHECK(mesh.isValidVertexID(secondVertexID), errorInvalidVertexID(secondVertexID));
    PRECICE_CHECK(mesh.isValidVertexID(thirdVertexID), errorInvalidVertexID(thirdVertexID));
    PRECICE_CHECK(mesh.isValidVertexID(fourthVertexID), errorInvalidVertexID(fourthVertexID));

    auto vertexIDs = utils::make_array(firstVertexID, secondVertexID, thirdVertexID, fourthVertexID);
    PRECICE_CHECK(utils::unique_elements(vertexIDs), "The four vertex ID's are not unique. Please check that the vertices that form the quad are correct.");

    auto coords = mesh::coordsFor(mesh, vertexIDs);
    PRECICE_CHECK(utils::unique_elements(coords),
                  "The four vertices that form the quad are not unique. The resulting shape may be a point, line or triangle."
                  "Please check that the adapter sends the four unique vertices that form the quad, or that the mesh on the interface "
                  "is composed of quads. A mix of triangles and quads are not supported.");

    auto convexity = math::geometry::isConvexQuad(coords);
    PRECICE_CHECK(convexity.convex, "The given quad is not convex. "
                                    "Please check that the adapter send the four correct vertices or that the interface is composed of quads. "
                                    "A mix of triangles and quads are not supported.");
    auto reordered = utils::reorder_array(convexity.vertexOrder, mesh::vertexPtrsFor(mesh, vertexIDs));

    // Vertices are now in the order: V0-V1-V2-V3-V0.
    // The order now identifies all outer edges of the quad.
    auto &edge0 = mesh.createUniqueEdge(*reordered[0], *reordered[1]);
    auto &edge1 = mesh.createUniqueEdge(*reordered[1], *reordered[2]);
    auto &edge2 = mesh.createUniqueEdge(*reordered[2], *reordered[3]);
    auto &edge3 = mesh.createUniqueEdge(*reordered[3], *reordered[0]);

    // Use the shortest diagonal to split the quad into 2 triangles.
    // Vertices are now in V0-V1-V2-V3-V0 order. The new edge, e[4] is either 0-2 or 1-3
    double distance1 = (reordered[0]->getCoords() - reordered[2]->getCoords()).norm();
    double distance2 = (reordered[1]->getCoords() - reordered[3]->getCoords()).norm();

    // The new edge, e[4], is the shortest diagonal of the quad
    if (distance1 <= distance2) {
      auto &diag = mesh.createUniqueEdge(*reordered[0], *reordered[2]);
      mesh.createTriangle(edge0, edge1, diag);
      mesh.createTriangle(edge2, edge3, diag);
    } else {
      auto &diag = mesh.createUniqueEdge(*reordered[1], *reordered[3]);
      mesh.createTriangle(edge3, edge0, diag);
      mesh.createTriangle(edge1, edge2, diag);
    }
  }
}

void SolverInterfaceImpl::mapWriteDataFrom(
    int fromMeshID)
{
  PRECICE_TRACE(fromMeshID);
  PRECICE_VALIDATE_MESH_ID(fromMeshID);
  impl::MeshContext &   context        = _accessor->meshContext(fromMeshID);
  impl::MappingContext &mappingContext = context.fromMappingContext;
  if (not mappingContext.mapping) {
    PRECICE_ERROR("You attempt to \"mapWriteDataFrom\" mesh "
                  << context.mesh->getName()
                  << ", but there is no mapping from this mesh configured."
                     "Maybe you don't want to call this function at all or you forgot to configure the mapping.");
    return;
  }
  double time = _couplingScheme->getTime();
  performDataActions({action::Action::WRITE_MAPPING_PRIOR}, time, 0, 0, 0);
  if (not mappingContext.mapping->hasComputedMapping()) {
    PRECICE_DEBUG("Compute mapping from mesh \"" << context.mesh->getName() << "\"");
    mappingContext.mapping->computeMapping();
  }
  for (impl::DataContext &context : _accessor->writeDataContexts()) {
    if (context.mesh->getID() == fromMeshID) {
      int inDataID             = context.fromData->getID();
      int outDataID            = context.toData->getID();
      context.toData->values() = Eigen::VectorXd::Zero(context.toData->values().size());
      PRECICE_DEBUG("Map data \"" << context.fromData->getName()
                                  << "\" from mesh \"" << context.mesh->getName() << "\"");
      PRECICE_ASSERT(mappingContext.mapping == context.mappingContext.mapping);
      mappingContext.mapping->map(inDataID, outDataID);
    }
  }
  mappingContext.hasMappedData = true;
  performDataActions({action::Action::WRITE_MAPPING_POST}, time, 0, 0, 0);
}

void SolverInterfaceImpl::mapReadDataTo(
    int toMeshID)
{
  PRECICE_TRACE(toMeshID);
  PRECICE_VALIDATE_MESH_ID(toMeshID);
  impl::MeshContext &   context        = _accessor->meshContext(toMeshID);
  impl::MappingContext &mappingContext = context.toMappingContext;
  if (mappingContext.mapping.use_count() == 0) {
    PRECICE_ERROR("You attempt to \"mapReadDataTo\" mesh "
                  << context.mesh->getName()
                  << ", but there is no mapping to this mesh configured."
                     "Maybe you don't want to call this function at all or you forgot to configure the mapping.");
    return;
  }
  double time = _couplingScheme->getTime();
  performDataActions({action::Action::READ_MAPPING_PRIOR}, time, 0, 0, 0);
  if (not mappingContext.mapping->hasComputedMapping()) {
    PRECICE_DEBUG("Compute mapping from mesh \"" << context.mesh->getName() << "\"");
    mappingContext.mapping->computeMapping();
  }
  for (impl::DataContext &context : _accessor->readDataContexts()) {
    if (context.mesh->getID() == toMeshID) {
      int inDataID             = context.fromData->getID();
      int outDataID            = context.toData->getID();
      context.toData->values() = Eigen::VectorXd::Zero(context.toData->values().size());
      PRECICE_DEBUG("Map data \"" << context.fromData->getName()
                                  << "\" to mesh \"" << context.mesh->getName() << "\"");
      PRECICE_ASSERT(mappingContext.mapping == context.mappingContext.mapping);
      mappingContext.mapping->map(inDataID, outDataID);
      PRECICE_DEBUG("Mapped values = " << utils::previewRange(3, context.toData->values()));
    }
  }
  mappingContext.hasMappedData = true;
  performDataActions({action::Action::READ_MAPPING_POST}, time, 0, 0, 0);
}

void SolverInterfaceImpl::writeBlockVectorData(
    int           dataID,
    int           size,
    const int *   valueIndices,
    const double *values)
{
  PRECICE_TRACE(dataID, size);
  PRECICE_CHECK(_state != State::Finalized, "writeBlockVectorData(...) cannot be called after finalize().");
  PRECICE_VALIDATE_DATA_ID(dataID);
  if (size == 0)
    return;
  PRECICE_ASSERT(valueIndices != nullptr);
  PRECICE_ASSERT(values != nullptr);
  PRECICE_REQUIRE_DATA_WRITE(dataID);
  DataContext &context = _accessor->dataContext(dataID);
  PRECICE_ASSERT(context.fromData != nullptr);
  mesh::Data &data = *context.fromData;
  PRECICE_CHECK(data.getDimensions() == _dimensions,
                "You cannot call writeBlockVectorData on the scalar data type \"" << data.getName()
                                                                                  << "\". Use writeBlockScalarData or change the data type for \""
                                                                                  << data.getName() << "\" to vector.");
  auto &     valuesInternal = data.values();
  const auto vertexCount    = valuesInternal.size() / data.getDimensions();
  for (int i = 0; i < size; i++) {
    const auto valueIndex = valueIndices[i];
    PRECICE_CHECK(0 <= valueIndex && valueIndex < vertexCount, "Cannot write data \"" << data.getName() << "\" to invalid Vertex ID (" << valueIndex << "). Please make sure you only use the results from calls to setMeshVertex/Vertices().");
    int offsetInternal = valueIndex * _dimensions;
    int offset         = i * _dimensions;
    for (int dim = 0; dim < _dimensions; dim++) {
      PRECICE_ASSERT(offset + dim < valuesInternal.size(),
                     offset + dim, valuesInternal.size());
      valuesInternal[offsetInternal + dim] = values[offset + dim];
    }
  }
}

void SolverInterfaceImpl::writeVectorData(
    int           dataID,
    int           valueIndex,
    const double *value)
{
  PRECICE_TRACE(dataID, valueIndex);
  PRECICE_CHECK(_state != State::Finalized, "writeVectorData(...) cannot be called before finalize().");
<<<<<<< HEAD
  PRECICE_VALIDATE_DATA_ID(fromDataID);
  PRECICE_DEBUG("value = " << Eigen::Map<const Eigen::VectorXd>(value, _dimensions).format(utils::eigenio::debug()));
  PRECICE_REQUIRE_DATA_WRITE(fromDataID);
  DataContext &context = _accessor->dataContext(fromDataID);
  PRECICE_CHECK(context.fromData->getDimensions() == _dimensions,
                "You cannot call writeVectorData on the scalar data type \"" << context.fromData->getName()
=======
  PRECICE_VALIDATE_DATA_ID(dataID);
  PRECICE_DEBUG("value = " << Eigen::Map<const Eigen::VectorXd>(value, _dimensions));
  PRECICE_REQUIRE_DATA_WRITE(dataID);
  DataContext &context = _accessor->dataContext(dataID);
  PRECICE_ASSERT(context.fromData != nullptr);
  mesh::Data &data = *context.fromData;
  PRECICE_CHECK(data.getDimensions() == _dimensions,
                "You cannot call writeVectorData on the scalar data type \"" << data.getName()
>>>>>>> 5aedb23b
                                                                             << "\". Use writeScalarData or change the data type for \""
                                                                             << data.getName() << "\" to vector.");
  auto &     values      = data.values();
  const auto vertexCount = values.size() / data.getDimensions();
  PRECICE_CHECK(0 <= valueIndex && valueIndex < vertexCount, "Cannot write data \"" << data.getName() << "\" to invalid Vertex ID (" << valueIndex << "). Please make sure you only use the results from calls to setMeshVertex/Vertices().");
  int offset = valueIndex * _dimensions;
  for (int dim = 0; dim < _dimensions; dim++) {
    values[offset + dim] = value[dim];
  }
}

void SolverInterfaceImpl::writeBlockScalarData(
    int           dataID,
    int           size,
    const int *   valueIndices,
    const double *values)
{
  PRECICE_TRACE(dataID, size);
  PRECICE_CHECK(_state != State::Finalized, "writeBlockScalarData(...) cannot be called after finalize().");
  PRECICE_VALIDATE_DATA_ID(dataID);
  if (size == 0)
    return;
  PRECICE_ASSERT(valueIndices != nullptr);
  PRECICE_ASSERT(values != nullptr);
  PRECICE_REQUIRE_DATA_WRITE(dataID);
  DataContext &context = _accessor->dataContext(dataID);
  PRECICE_ASSERT(context.fromData != nullptr);
  mesh::Data &data = *context.fromData;
  PRECICE_CHECK(data.getDimensions() == 1,
                "You cannot call writeBlockScalarData on the vector data type \"" << data.getName()
                                                                                  << "\". Use writeBlockVectorData or change the data type for \""
                                                                                  << data.getName() << "\" to scalar.");
  auto &     valuesInternal = data.values();
  const auto vertexCount    = valuesInternal.size() / data.getDimensions();
  for (int i = 0; i < size; i++) {
    const auto valueIndex = valueIndices[i];
    PRECICE_CHECK(0 <= valueIndex && valueIndex < vertexCount, "Cannot write data \"" << data.getName() << "\" to invalid Vertex ID (" << valueIndex << "). Please make sure you only use the results from calls to setMeshVertex/Vertices().");
    valuesInternal[valueIndex] = values[i];
  }
}

void SolverInterfaceImpl::writeScalarData(
    int    dataID,
    int    valueIndex,
    double value)
{
  PRECICE_TRACE(dataID, valueIndex, value);
  PRECICE_CHECK(_state != State::Finalized, "writeScalarData(...) cannot be called after finalize().");
  PRECICE_VALIDATE_DATA_ID(dataID);
  PRECICE_REQUIRE_DATA_WRITE(dataID);
  DataContext &context = _accessor->dataContext(dataID);
  PRECICE_ASSERT(context.fromData != nullptr);
  mesh::Data &data = *context.fromData;
  PRECICE_CHECK(valueIndex >= -1, "Invalid value index (" << valueIndex << ") when writing scalar data. Value index must be >= 0. "
                                                                           "Please check the value index for "
                                                          << data.getName());
  PRECICE_CHECK(data.getDimensions() == 1,
                "You cannot call writeScalarData on the vector data type \"" << data.getName()
                                                                             << "\". Use writeVectorData or change the data type for \""
                                                                             << data.getName() << "\" to scalar.");
  auto &     values      = data.values();
  const auto vertexCount = values.size() / data.getDimensions();
  PRECICE_CHECK(0 <= valueIndex && valueIndex < vertexCount, "Cannot write data \"" << data.getName() << "\" to invalid Vertex ID (" << valueIndex << "). Please make sure you only use the results from calls to setMeshVertex/Vertices().");
  values[valueIndex] = value;
}

void SolverInterfaceImpl::readBlockVectorData(
    int        dataID,
    int        size,
    const int *valueIndices,
    double *   values) const
{
  PRECICE_TRACE(dataID, size);
  PRECICE_CHECK(_state != State::Finalized, "readBlockVectorData(...) cannot be called after finalize().");
  PRECICE_VALIDATE_DATA_ID(dataID);
  if (size == 0)
    return;
  PRECICE_ASSERT(valueIndices != nullptr);
  PRECICE_ASSERT(values != nullptr);
  PRECICE_REQUIRE_DATA_READ(dataID);
  DataContext &context = _accessor->dataContext(dataID);
  PRECICE_ASSERT(context.toData != nullptr);
  mesh::Data &data = *context.toData;
  PRECICE_CHECK(data.getDimensions() == _dimensions,
                "You cannot call readBlockVectorData on the scalar data type \"" << data.getName()
                                                                                 << "\". Use readBlockScalarData or change the data type for \""
                                                                                 << data.getName() << "\" to vector.");
  auto &     valuesInternal = data.values();
  const auto vertexCount    = valuesInternal.size() / data.getDimensions();
  for (int i = 0; i < size; i++) {
    const auto valueIndex = valueIndices[i];
    PRECICE_CHECK(0 <= valueIndex && valueIndex < vertexCount, "Cannot read data \"" << data.getName() << "\" to invalid Vertex ID (" << valueIndex << "). Please make sure you only use the results from calls to setMeshVertex/Vertices().");
    int offsetInternal = valueIndex * _dimensions;
    int offset         = i * _dimensions;
    for (int dim = 0; dim < _dimensions; dim++) {
      values[offset + dim] = valuesInternal[offsetInternal + dim];
    }
  }
}

void SolverInterfaceImpl::readVectorData(
    int     dataID,
    int     valueIndex,
    double *value) const
{
  PRECICE_TRACE(dataID, valueIndex);
  PRECICE_CHECK(_state != State::Finalized, "readVectorData(...) cannot be called after finalize().");
  PRECICE_VALIDATE_DATA_ID(dataID);
  PRECICE_REQUIRE_DATA_READ(dataID);
  DataContext &context = _accessor->dataContext(dataID);
  PRECICE_ASSERT(context.toData != nullptr);
  mesh::Data &data = *context.toData;
  PRECICE_CHECK(valueIndex >= -1, "Invalid value index ( " << valueIndex << " ) when reading vector data. Value index must be >= 0. "
                                                                            "Please check the value index for "
                                                           << data.getName());
  PRECICE_CHECK(data.getDimensions() == _dimensions,
                "You cannot call readVectorData on the scalar data type \"" << data.getName()
                                                                            << "\". Use readScalarData or change the data type for \""
                                                                            << data.getName() << "\" to vector.");
  auto &     values      = data.values();
  const auto vertexCount = values.size() / data.getDimensions();
  PRECICE_CHECK(0 <= valueIndex && valueIndex < vertexCount, "Cannot read data \"" << data.getName() << "\" to invalid Vertex ID (" << valueIndex << "). Please make sure you only use the results from calls to setMeshVertex/Vertices().");
  int offset = valueIndex * _dimensions;
  for (int dim = 0; dim < _dimensions; dim++) {
    value[dim] = values[offset + dim];
  }
  PRECICE_DEBUG("read value = " << Eigen::Map<const Eigen::VectorXd>(value, _dimensions).format(utils::eigenio::debug()));
}

void SolverInterfaceImpl::readBlockScalarData(
    int        dataID,
    int        size,
    const int *valueIndices,
    double *   values) const
{
  PRECICE_TRACE(dataID, size);
  PRECICE_CHECK(_state != State::Finalized, "readBlockScalarData(...) cannot be called after finalize().");
  PRECICE_VALIDATE_DATA_ID(dataID);
  if (size == 0)
    return;
  PRECICE_DEBUG("size = " << size);
  PRECICE_ASSERT(valueIndices != nullptr);
  PRECICE_ASSERT(values != nullptr);
  PRECICE_REQUIRE_DATA_READ(dataID);
  DataContext &context = _accessor->dataContext(dataID);
  PRECICE_ASSERT(context.toData != nullptr);
  mesh::Data &data = *context.toData;
  PRECICE_CHECK(data.getDimensions() == 1,
                "You cannot call readBlockScalarData on the vector data type \"" << data.getName()
                                                                                 << "\". Use readBlockVectorData or change the data type for \"" << data.getName() << "\" to scalar.");
  auto &     valuesInternal = data.values();
  const auto vertexCount    = valuesInternal.size();
  for (int i = 0; i < size; i++) {
    const auto valueIndex = valueIndices[i];
    PRECICE_CHECK(0 <= valueIndex && valueIndex < vertexCount, "Cannot read data \"" << data.getName() << "\" to invalid Vertex ID (" << valueIndex << "). Please make sure you only use the results from calls to setMeshVertex/Vertices().");
    values[i] = valuesInternal[valueIndex];
  }
}

void SolverInterfaceImpl::readScalarData(
    int     dataID,
    int     valueIndex,
    double &value) const
{
  PRECICE_TRACE(dataID, valueIndex, value);
  PRECICE_CHECK(_state != State::Finalized, "readScalarData(...) cannot be called after finalize().");
  PRECICE_VALIDATE_DATA_ID(dataID);
  PRECICE_REQUIRE_DATA_READ(dataID);
  DataContext &context = _accessor->dataContext(dataID);
  PRECICE_ASSERT(context.toData != nullptr);
  mesh::Data &data = *context.toData;
  PRECICE_CHECK(valueIndex >= -1, "Invalid value index ( " << valueIndex << " ) when reading scalar data. Value index must be >= 0. "
                                                                            "Please check the value index for "
                                                           << data.getName());
  PRECICE_CHECK(data.getDimensions() == 1,
                "You cannot call readScalarData on the vector data type \"" << data.getName()
                                                                            << "\". Use readVectorData or change the data type for \""
                                                                            << data.getName() << "\" to scalar.");
  auto &     values      = data.values();
  const auto vertexCount = values.size();
  PRECICE_CHECK(0 <= valueIndex && valueIndex < vertexCount, "Cannot read data \"" << data.getName() << "\" to invalid Vertex ID (" << valueIndex << "). Please make sure you only use the results from calls to setMeshVertex/Vertices().");
  value = values[valueIndex];
  PRECICE_DEBUG("Read value = " << value);
}

void SolverInterfaceImpl::exportMesh(
    const std::string &filenameSuffix,
    int                exportType) const
{
  PRECICE_TRACE(filenameSuffix, exportType);
  // Export meshes
  //const ExportContext& context = _accessor->exportContext();
  for (const io::ExportContext &context : _accessor->exportContexts()) {
    PRECICE_DEBUG("Export type = " << exportType);
    bool exportAll  = exportType == io::constants::exportAll();
    bool exportThis = context.exporter->getType() == exportType;
    if (exportAll || exportThis) {
      for (const MeshContext *meshContext : _accessor->usedMeshContexts()) {
        std::string name = meshContext->mesh->getName() + "-" + filenameSuffix;
        PRECICE_DEBUG("Exporting mesh to file \"" << name << "\" at location \"" << context.location << "\"");
        context.exporter->doExport(name, context.location, *(meshContext->mesh));
      }
    }
  }
}

void SolverInterfaceImpl::configureM2Ns(
    const m2n::M2NConfiguration::SharedPointer &config)
{
  PRECICE_TRACE();
  for (const auto &m2nTuple : config->m2ns()) {
    std::string comPartner("");
    bool        isRequesting = false;
    if (std::get<1>(m2nTuple) == _accessorName) {
      comPartner   = std::get<2>(m2nTuple);
      isRequesting = true;
    } else if (std::get<2>(m2nTuple) == _accessorName) {
      comPartner = std::get<1>(m2nTuple);
    }
    if (not comPartner.empty()) {
      for (const impl::PtrParticipant &participant : _participants) {
        if (participant->getName() == comPartner) {
          PRECICE_ASSERT(not utils::contained(comPartner, _m2ns), comPartner);
          PRECICE_ASSERT(std::get<0>(m2nTuple));

          _m2ns[comPartner] = [&] {
            m2n::BoundM2N bound;
            bound.m2n          = std::get<0>(m2nTuple);
            bound.localName    = _accessorName;
            bound.remoteName   = comPartner;
            bound.isRequesting = isRequesting;
            return bound;
          }();
        }
      }
    }
  }
}

void SolverInterfaceImpl::configurePartitions(
    const m2n::M2NConfiguration::SharedPointer &m2nConfig)
{
  PRECICE_TRACE();
  for (MeshContext *context : _accessor->usedMeshContexts()) {

    if (context->provideMesh) { // Accessor provides mesh
      PRECICE_CHECK(context->receiveMeshFrom.empty(),
                    "Participant \"" << _accessorName << "\" cannot provide "
                                     << "and receive mesh " << context->mesh->getName() << "!");

      context->partition = partition::PtrPartition(new partition::ProvidedPartition(context->mesh));

      for (auto &receiver : _participants) {
        for (auto &receiverContext : receiver->usedMeshContexts()) {
          if (receiverContext->receiveMeshFrom == _accessorName && receiverContext->mesh->getName() == context->mesh->getName()) {
            // meshRequirement has to be copied from "from" to provide", since
            // mapping are only defined at "provide"
            if (receiverContext->meshRequirement > context->meshRequirement) {
              context->meshRequirement = receiverContext->meshRequirement;
            }

            m2n::PtrM2N m2n = m2nConfig->getM2N(receiver->getName(), _accessorName);
            m2n->createDistributedCommunication(context->mesh);
            context->partition->addM2N(m2n);
          }
        }
      }
      /// @todo support offset??

    } else { // Accessor receives mesh
      PRECICE_CHECK(not context->receiveMeshFrom.empty(),
                    "Participant \"" << _accessorName << "\" must either provide or receive the mesh \"" << context->mesh->getName() << "\". Please define either a \"from\" or a \"provide\" attribute in the <use-mesh name=\"" << context->mesh->getName() << "\"/> node of \"" << _accessorName << "\".")
      PRECICE_CHECK(not context->provideMesh,
                    "Participant \"" << _accessorName << "\" cannot provide and receive mesh \"" << context->mesh->getName() << "\" at the same time. Please check your \"from\" and \"provide\" attributes in the <use-mesh name=\"" << context->mesh->getName() << "\"/> node of \"" << _accessorName << "\".");
      std::string receiver(_accessorName);
      std::string provider(context->receiveMeshFrom);

      PRECICE_DEBUG("Receiving mesh from " << provider);

      context->partition = partition::PtrPartition(new partition::ReceivedPartition(context->mesh, context->geoFilter, context->safetyFactor));

      m2n::PtrM2N m2n = m2nConfig->getM2N(receiver, provider);
      m2n->createDistributedCommunication(context->mesh);
      context->partition->addM2N(m2n);
      context->partition->setFromMapping(context->fromMappingContext.mapping);
      context->partition->setToMapping(context->toMappingContext.mapping);
    }
  }
}

void SolverInterfaceImpl::compareBoundingBoxes()
{
  // sort meshContexts by name, for communication in right order.
  std::sort(_accessor->usedMeshContexts().begin(), _accessor->usedMeshContexts().end(),
            [](MeshContext const *const lhs, MeshContext const *const rhs) -> bool {
              return lhs->mesh->getName() < rhs->mesh->getName();
            });

  for (MeshContext *meshContext : _accessor->usedMeshContexts()) {
    if (meshContext->provideMesh) // provided meshes need their bounding boxes already for the re-partitioning
      meshContext->mesh->computeBoundingBox();
  }

  for (MeshContext *meshContext : _accessor->usedMeshContexts()) {
    meshContext->partition->compareBoundingBoxes();
  }
}

void SolverInterfaceImpl::computePartitions()
{
  //We need to do this in two loops: First, communicate the mesh and later compute the partition.
  //Originally, this was done in one loop. This however gave deadlock if two meshes needed to be communicated cross-wise.
  //Both loops need a different sorting

  auto &contexts = _accessor->usedMeshContexts();

  std::sort(contexts.begin(), contexts.end(),
            [](MeshContext const *const lhs, MeshContext const *const rhs) -> bool {
              return lhs->mesh->getName() < rhs->mesh->getName();
            });

  for (MeshContext *meshContext : contexts) {
    meshContext->partition->communicate();
  }

  // for two-level initialization, there is also still communication in partition::compute()
  // therefore, we cannot resort here.
  // @todo this hacky solution should be removed as part of #633
  bool resort = true;
  for (auto &m2nPair : _m2ns) {
    if (m2nPair.second.m2n->usesTwoLevelInitialization()) {
      resort = false;
      break;
    }
  }

  if (resort) {
    // pull provided meshes up front, to have them ready for the decomposition of the received meshes (for the mappings)
    std::stable_partition(contexts.begin(), contexts.end(),
                          [](MeshContext const *const meshContext) -> bool {
                            return meshContext->provideMesh;
                          });
  }

  for (MeshContext *meshContext : contexts) {
    meshContext->partition->compute();
    meshContext->mesh->computeState();
    if (not meshContext->provideMesh) { // received mesh can only compute their bounding boxes here
      meshContext->mesh->computeBoundingBox();
    }
    meshContext->mesh->allocateDataValues();
  }
}

void SolverInterfaceImpl::mapWrittenData()
{
  PRECICE_TRACE();
  using namespace mapping;
  MappingConfiguration::Timing timing;
  // Compute mappings
  for (impl::MappingContext &context : _accessor->writeMappingContexts()) {
    timing         = context.timing;
    bool rightTime = timing == MappingConfiguration::ON_ADVANCE;
    rightTime |= timing == MappingConfiguration::INITIAL;
    bool hasComputed = context.mapping->hasComputedMapping();
    if (rightTime && not hasComputed) {
      PRECICE_INFO("Compute write mapping from mesh \""
                   << _accessor->meshContext(context.fromMeshID).mesh->getName()
                   << "\" to mesh \""
                   << _accessor->meshContext(context.toMeshID).mesh->getName()
                   << "\".");

      context.mapping->computeMapping();
    }
  }

  // Map data
  for (impl::DataContext &context : _accessor->writeDataContexts()) {
    timing          = context.mappingContext.timing;
    bool hasMapping = context.mappingContext.mapping.get() != nullptr;
    bool rightTime  = timing == MappingConfiguration::ON_ADVANCE;
    rightTime |= timing == MappingConfiguration::INITIAL;
    bool hasMapped = context.mappingContext.hasMappedData;
    if (hasMapping && rightTime && (not hasMapped)) {
      int inDataID  = context.fromData->getID();
      int outDataID = context.toData->getID();
      PRECICE_DEBUG("Map data \"" << context.fromData->getName()
                                  << "\" from mesh \"" << context.mesh->getName() << "\"");
      context.toData->values() = Eigen::VectorXd::Zero(context.toData->values().size());
      PRECICE_DEBUG("Map from dataID " << inDataID << " to dataID: " << outDataID);
      context.mappingContext.mapping->map(inDataID, outDataID);
      PRECICE_DEBUG("Mapped values = " << utils::previewRange(3, context.toData->values()));
    }
  }

  // Clear non-stationary, non-incremental mappings
  for (impl::MappingContext &context : _accessor->writeMappingContexts()) {
    bool isStationary = context.timing == MappingConfiguration::INITIAL;
    if (not isStationary) {
      context.mapping->clear();
    }
    context.hasMappedData = false;
  }
}

void SolverInterfaceImpl::mapReadData()
{
  PRECICE_TRACE();
  mapping::MappingConfiguration::Timing timing;
  // Compute mappings
  for (impl::MappingContext &context : _accessor->readMappingContexts()) {
    timing      = context.timing;
    bool mapNow = timing == mapping::MappingConfiguration::ON_ADVANCE;
    mapNow |= timing == mapping::MappingConfiguration::INITIAL;
    bool hasComputed = context.mapping->hasComputedMapping();
    if (mapNow && not hasComputed) {
      PRECICE_INFO("Compute read mapping from mesh \""
                   << _accessor->meshContext(context.fromMeshID).mesh->getName()
                   << "\" to mesh \""
                   << _accessor->meshContext(context.toMeshID).mesh->getName()
                   << "\".");

      context.mapping->computeMapping();
    }
  }

  // Map data
  for (impl::DataContext &context : _accessor->readDataContexts()) {
    timing      = context.mappingContext.timing;
    bool mapNow = timing == mapping::MappingConfiguration::ON_ADVANCE;
    mapNow |= timing == mapping::MappingConfiguration::INITIAL;
    bool hasMapping = context.mappingContext.mapping.get() != nullptr;
    bool hasMapped  = context.mappingContext.hasMappedData;
    if (mapNow && hasMapping && (not hasMapped)) {
      int inDataID             = context.fromData->getID();
      int outDataID            = context.toData->getID();
      context.toData->values() = Eigen::VectorXd::Zero(context.toData->values().size());
      PRECICE_DEBUG("Map read data \"" << context.fromData->getName()
                                       << "\" to mesh \"" << context.mesh->getName() << "\"");
      context.mappingContext.mapping->map(inDataID, outDataID);
      PRECICE_DEBUG("Mapped values = " << utils::previewRange(3, context.toData->values()));
    }
  }
  // Clear non-initial, non-incremental mappings
  for (impl::MappingContext &context : _accessor->readMappingContexts()) {
    bool isStationary = context.timing == mapping::MappingConfiguration::INITIAL;
    if (not isStationary) {
      context.mapping->clear();
    }
    context.hasMappedData = false;
  }
}

void SolverInterfaceImpl::performDataActions(
    const std::set<action::Action::Timing> &timings,
    double                                  time,
    double                                  dt,
    double                                  partFullDt,
    double                                  fullDt)
{
  PRECICE_TRACE();
  for (action::PtrAction &action : _accessor->actions()) {
    if (timings.find(action->getTiming()) != timings.end()) {
      action->performAction(time, dt, partFullDt, fullDt);
    }
  }
}

void SolverInterfaceImpl::handleExports()
{
  PRECICE_TRACE();
  //timesteps was already incremented before
  int timesteps = _couplingScheme->getTimeWindows() - 1;

  for (const io::ExportContext &context : _accessor->exportContexts()) {
    if (_couplingScheme->isTimeWindowComplete() || context.everyIteration) {
      if (context.everyNTimeWindows != -1) {
        if (timesteps % context.everyNTimeWindows == 0) {
          if (context.everyIteration) {
            std::ostringstream everySuffix;
            everySuffix << _accessorName << ".it" << _numberAdvanceCalls;
            exportMesh(everySuffix.str());
          }
          std::ostringstream suffix;
          suffix << _accessorName << ".dt" << _couplingScheme->getTimeWindows() - 1;
          exportMesh(suffix.str());
          if (context.triggerSolverPlot) {
            _couplingScheme->requireAction(std::string("plot-output"));
          }
        }
      }
    }
  }

  if (_couplingScheme->isTimeWindowComplete()) {
    // Export watch point data
    for (const PtrWatchPoint &watchPoint : _accessor->watchPoints()) {
      watchPoint->exportPointData(_couplingScheme->getTime());
    }
    for (const PtrWatchIntegral &watchIntegral : _accessor->watchIntegrals()) {
      watchIntegral->exportIntegralData(_couplingScheme->getTime());
    }
  }
}

void SolverInterfaceImpl::resetWrittenData()
{
  PRECICE_TRACE();
  for (DataContext &context : _accessor->writeDataContexts()) {
    context.fromData->toZero();
    if (context.toData != context.fromData) {
      context.toData->toZero();
    }
  }
}

PtrParticipant SolverInterfaceImpl::determineAccessingParticipant(
    const config::SolverInterfaceConfiguration &config)
{
  const auto &partConfig = config.getParticipantConfiguration();
  for (const PtrParticipant &participant : partConfig->getParticipants()) {
    if (participant->getName() == _accessorName) {
      return participant;
    }
  }
  PRECICE_ERROR("This participant's name, which was specified in the constructor of the preCICE interface as \""
                << _accessorName << "\", is not defined in the preCICE configuration. Please double-check the correct spelling.");
}

void SolverInterfaceImpl::initializeMasterSlaveCommunication()
{
  PRECICE_TRACE();

  Event e("com.initializeMasterSlaveCom", precice::syncMode);
  utils::MasterSlave::_communication->connectMasterSlaves(
      _accessorName, "MasterSlaves",
      _accessorProcessRank, _accessorCommunicatorSize);
}

void SolverInterfaceImpl::syncTimestep(double computedTimestepLength)
{
  PRECICE_ASSERT(utils::MasterSlave::isMaster() || utils::MasterSlave::isSlave());
  if (utils::MasterSlave::isSlave()) {
    utils::MasterSlave::_communication->send(computedTimestepLength, 0);
  } else if (utils::MasterSlave::isMaster()) {
    for (int rankSlave = 1; rankSlave < _accessorCommunicatorSize; rankSlave++) {
      double dt;
      utils::MasterSlave::_communication->receive(dt, rankSlave);
      PRECICE_CHECK(math::equals(dt, computedTimestepLength),
                    "Found ambiguous values for the timestep length passed to preCICE in \"advance\". On rank " << rankSlave << ", the value is " << dt << ", while on rank 0, the value is " << computedTimestepLength << ".");
    }
  }
}

const mesh::Mesh &SolverInterfaceImpl::mesh(const std::string &meshName) const
{
  PRECICE_TRACE(meshName);
  const MeshContext *context = _accessor->usedMeshContextByName(meshName);
  PRECICE_ASSERT(context && context->mesh,
                 "Participant \"" << _accessorName << "\" does not use mesh \"" << meshName << "\"!");
  return *context->mesh;
}

} // namespace impl
} // namespace precice<|MERGE_RESOLUTION|>--- conflicted
+++ resolved
@@ -1092,23 +1092,14 @@
 {
   PRECICE_TRACE(dataID, valueIndex);
   PRECICE_CHECK(_state != State::Finalized, "writeVectorData(...) cannot be called before finalize().");
-<<<<<<< HEAD
-  PRECICE_VALIDATE_DATA_ID(fromDataID);
+
   PRECICE_DEBUG("value = " << Eigen::Map<const Eigen::VectorXd>(value, _dimensions).format(utils::eigenio::debug()));
-  PRECICE_REQUIRE_DATA_WRITE(fromDataID);
-  DataContext &context = _accessor->dataContext(fromDataID);
-  PRECICE_CHECK(context.fromData->getDimensions() == _dimensions,
-                "You cannot call writeVectorData on the scalar data type \"" << context.fromData->getName()
-=======
-  PRECICE_VALIDATE_DATA_ID(dataID);
-  PRECICE_DEBUG("value = " << Eigen::Map<const Eigen::VectorXd>(value, _dimensions));
   PRECICE_REQUIRE_DATA_WRITE(dataID);
   DataContext &context = _accessor->dataContext(dataID);
   PRECICE_ASSERT(context.fromData != nullptr);
   mesh::Data &data = *context.fromData;
   PRECICE_CHECK(data.getDimensions() == _dimensions,
                 "You cannot call writeVectorData on the scalar data type \"" << data.getName()
->>>>>>> 5aedb23b
                                                                              << "\". Use writeScalarData or change the data type for \""
                                                                              << data.getName() << "\" to vector.");
   auto &     values      = data.values();
