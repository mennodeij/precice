#include "SolverInterfaceImpl.hpp"
#include <Eigen/Core>
#include "cplscheme/CouplingScheme.hpp"
#include "cplscheme/config/CouplingSchemeConfiguration.hpp"
#include "io/Export.hpp"
#include "io/ExportContext.hpp"
#include "m2n/BoundM2N.hpp"
#include "m2n/M2N.hpp"
#include "m2n/config/M2NConfiguration.hpp"
#include "mapping/Mapping.hpp"
#include "mesh/Edge.hpp"
#include "mesh/Mesh.hpp"
#include "mesh/Triangle.hpp"
#include "mesh/Vertex.hpp"
#include "mesh/config/DataConfiguration.hpp"
#include "mesh/config/MeshConfiguration.hpp"
#include "partition/ProvidedBoundingBox.hpp"
#include "partition/ProvidedPartition.hpp"
#include "partition/ReceivedBoundingBox.hpp"
#include "partition/ReceivedPartition.hpp"
#include "precice/config/Configuration.hpp"
#include "precice/config/ParticipantConfiguration.hpp"
#include "precice/config/SolverInterfaceConfiguration.hpp"
#include "precice/impl/Participant.hpp"
#include "precice/impl/ValidationMacros.hpp"
#include "precice/impl/WatchPoint.hpp"
#include "precice/impl/versions.hpp"
#include "utils/EigenHelperFunctions.hpp"
#include "utils/EventUtils.hpp"
#include "utils/Helpers.hpp"
#include "utils/MasterSlave.hpp"
#include "utils/Parallel.hpp"
#include "utils/Petsc.hpp"
#include "utils/algorithm.hpp"

#include <algorithm>
#include <utility>

#include "logging/LogConfiguration.hpp"
#include "logging/Logger.hpp"

using precice::utils::Event;
using precice::utils::EventRegistry;

namespace precice {

/// Set to true if unit/integration tests are executed
bool testMode = false;

/// Enabled further inter- and intra-solver synchronisation
bool syncMode = false;

namespace impl {

SolverInterfaceImpl::SolverInterfaceImpl(
    std::string participantName,
    int         accessorProcessRank,
    int         accessorCommunicatorSize,
    void *      communicator)
    : _accessorName(std::move(participantName)),
      _accessorProcessRank(accessorProcessRank),
      _accessorCommunicatorSize(accessorCommunicatorSize)
{
  PRECICE_CHECK(!_accessorName.empty(), "Accessor has to be named!");
  PRECICE_CHECK(_accessorProcessRank >= 0, "Accessor process index has to be >= 0!");
  PRECICE_CHECK(_accessorCommunicatorSize >= 0, "Accessor process size has to be >= 0!");
  PRECICE_CHECK(_accessorProcessRank < _accessorCommunicatorSize,
                "Accessor process index has to be smaller than accessor process "
                    << "size (given as " << _accessorProcessRank << ")!");

// Set the global communicator to the passed communicator.
// This is a noop if preCICE is not configured with MPI.
// nullpointer signals to use MPI_COMM_WORLD
#ifndef PRECICE_NO_MPI
  if (communicator != nullptr) {
    auto commptr = static_cast<utils::Parallel::Communicator *>(communicator);
    utils::Parallel::setGlobalCommunicator(*commptr);
  }
#endif

  logging::setParticipant(_accessorName);
}

SolverInterfaceImpl::SolverInterfaceImpl(
    std::string participantName,
    int         accessorProcessRank,
    int         accessorCommunicatorSize)
    : SolverInterfaceImpl::SolverInterfaceImpl(std::move(participantName), accessorProcessRank, accessorCommunicatorSize, nullptr)
{
}

void SolverInterfaceImpl::configure(
    const std::string &configurationFileName)
{
  utils::Parallel::initializeMPI(nullptr, nullptr);
  config::Configuration     config;
  xml::ConfigurationContext context{
      _accessorName,
      _accessorProcessRank,
      _accessorCommunicatorSize};
  xml::configure(config.getXMLTag(), context, configurationFileName);
  if (_accessorProcessRank == 0) {
    PRECICE_INFO("This is preCICE version " << PRECICE_VERSION);
    PRECICE_INFO("Revision info: " << precice::preciceRevision);
    PRECICE_INFO("Configuring preCICE with configuration: \"" << configurationFileName << "\"");
  }
  configure(config.getSolverInterfaceConfiguration());
}

void SolverInterfaceImpl::configure(
    const config::SolverInterfaceConfiguration &config)
{
  PRECICE_TRACE();

  Event                    e("configure"); // no precice::syncMode as this is not yet configured here
  utils::ScopedEventPrefix sep("configure/");

  mesh::Data::resetDataCount();
  Participant::resetParticipantCount();
  _meshLock.clear();

  _dimensions = config.getDimensions();
  _accessor   = determineAccessingParticipant(config);
  _accessor->setMeshIdManager(config.getMeshConfiguration()->extractMeshIdManager());

  PRECICE_ASSERT(_accessorCommunicatorSize == 1 || _accessor->useMaster(),
                 "A parallel participant needs a master communication");
  PRECICE_CHECK(not(_accessorCommunicatorSize == 1 && _accessor->useMaster()),
                "You cannot use a master with a serial participant.");

  utils::MasterSlave::configure(_accessorProcessRank, _accessorCommunicatorSize);

  _participants = config.getParticipantConfiguration()->getParticipants();
  configureM2Ns(config.getM2NConfiguration());

  PRECICE_CHECK(_participants.size() > 1, "At least two participants need to be defined!");
  configurePartitions(config.getM2NConfiguration());

  cplscheme::PtrCouplingSchemeConfiguration cplSchemeConfig =
      config.getCouplingSchemeConfiguration();
  _couplingScheme = cplSchemeConfig->getCouplingScheme(_accessorName);

  // Add meshIDs and data IDs
  for (const MeshContext *meshContext : _accessor->usedMeshContexts()) {
    const mesh::PtrMesh &mesh   = meshContext->mesh;
    const auto           meshID = mesh->getID();
    _meshIDs[mesh->getName()]   = meshID;
    PRECICE_ASSERT(_dataIDs.find(meshID) == _dataIDs.end());
    _dataIDs[meshID] = std::map<std::string, int>();
    PRECICE_ASSERT(_dataIDs.find(meshID) != _dataIDs.end());
    for (const mesh::PtrData &data : mesh->data()) {
      PRECICE_ASSERT(_dataIDs[meshID].find(data->getName()) == _dataIDs[meshID].end());
      _dataIDs[meshID][data->getName()] = data->getID();
    }
    std::string                meshName   = mesh->getName();
    mesh::PtrMeshConfiguration meshConfig = config.getMeshConfiguration();
  }
  // Register all MeshIds to the lock, but unlock them straight away as
  // writing is allowed after configuration.
  for (const auto &meshID : _meshIDs) {
    _meshLock.add(meshID.second, false);
  }

  logging::setMPIRank(utils::Parallel::getProcessRank());
  utils::EventRegistry::instance().initialize("precice-" + _accessorName, "", utils::Parallel::getGlobalCommunicator());

  PRECICE_DEBUG("Initialize master-slave communication");
  if (utils::MasterSlave::isMaster() || utils::MasterSlave::isSlave()) {
    initializeMasterSlaveCommunication();
  }

  auto &solverInitEvent = EventRegistry::instance().getStoredEvent("solver.initialize");
  solverInitEvent.start(precice::syncMode);
}

double SolverInterfaceImpl::initialize()
{
  PRECICE_TRACE();
  auto &solverInitEvent = EventRegistry::instance().getStoredEvent("solver.initialize");
  solverInitEvent.pause(precice::syncMode);
  Event                    e("initialize", precice::syncMode);
  utils::ScopedEventPrefix sep("initialize/");

<<<<<<< HEAD
  if (_clientMode) {
    PRECICE_DEBUG("Request perform initializations");
    _requestManager->requestInitialize();
  } else {
    // Setup communication

    PRECICE_INFO("Setting up master communication to coupling partner/s");
    for (auto &m2nPair : _m2ns) {
      auto &bm2n = m2nPair.second;
      PRECICE_DEBUG((bm2n.isRequesting ? "Awaiting master connection from " : "Establishing master connection to ") << bm2n.remoteName);
      bm2n.prepareEstablishment();
      bm2n.connectMasters();
      PRECICE_DEBUG("Established master connection " << (bm2n.isRequesting ? "from " : "to ") << bm2n.remoteName);
    }

    PRECICE_INFO("Masters are connected");

    computeBoundingBoxs();

    PRECICE_INFO("Setting up slaves communication to coupling partner/s");
    for (auto &m2nPair : _m2ns) {
      auto &bm2n = m2nPair.second;
      PRECICE_DEBUG((bm2n.isRequesting ? "Awaiting slaves connection from " : "Establishing slaves connection to ") << bm2n.remoteName);
      bm2n.preConnectSlaves();
      bm2n.cleanupEstablishment();
      PRECICE_DEBUG("Established slaves connection " << (bm2n.isRequesting ? "from " : "to ") << bm2n.remoteName);
    }

    PRECICE_INFO("Slaves are connected");

    computePartitions();

    for (auto &m2nPair : _m2ns) {
      auto &m2n = m2nPair.second.m2n;
      m2n->completeSlavesConnection();
    }

    PRECICE_INFO("Vertex lists are updated!");

    std::set<action::Action::Timing> timings;
    double                           dt = 0.0;
=======
  // Setup communication

  PRECICE_INFO("Setting up master communication to coupling partner/s");
  for (auto &m2nPair : _m2ns) {
    auto &bm2n = m2nPair.second;
    PRECICE_DEBUG((bm2n.isRequesting ? "Awaiting master connection from " : "Establishing master connection to ") << bm2n.remoteName);
    bm2n.prepareEstablishment();
    bm2n.connectMasters();
    PRECICE_DEBUG("Established master connection " << (bm2n.isRequesting ? "from " : "to ") << bm2n.remoteName);
  }
  PRECICE_INFO("Masters are connected");

  computePartitions();
>>>>>>> 625be7cb

  PRECICE_INFO("Setting up slaves communication to coupling partner/s");
  for (auto &m2nPair : _m2ns) {
    auto &bm2n = m2nPair.second;
    PRECICE_DEBUG((bm2n.isRequesting ? "Awaiting slaves connection from " : "Establishing slaves connection to ") << bm2n.remoteName);
    bm2n.connectSlaves();
    bm2n.cleanupEstablishment();
    PRECICE_DEBUG("Established slaves connection " << (bm2n.isRequesting ? "from " : "to ") << bm2n.remoteName);
  }
  PRECICE_INFO("Slaves are connected");

  std::set<action::Action::Timing> timings;
  double                           dt = 0.0;

  PRECICE_DEBUG("Initialize watchpoints");
  for (PtrWatchPoint &watchPoint : _accessor->watchPoints()) {
    watchPoint->initialize();
  }

  // Initialize coupling state, overwrite these values for restart
  double time     = 0.0;
  int    timestep = 1;

  PRECICE_DEBUG("Initialize coupling schemes");
  _couplingScheme->initialize(time, timestep);

  dt = _couplingScheme->getNextTimestepMaxLength();

  timings.insert(action::Action::ALWAYS_POST);

  if (_couplingScheme->hasDataBeenExchanged()) {
    timings.insert(action::Action::ON_EXCHANGE_POST);
    mapReadData();
  }

  performDataActions(timings, 0.0, 0.0, 0.0, dt);

  PRECICE_INFO(_couplingScheme->printCouplingState());

  solverInitEvent.start(precice::syncMode);

  _meshLock.lockAll();

  return _couplingScheme->getNextTimestepMaxLength();
}

void SolverInterfaceImpl::initializeData()
{
  PRECICE_TRACE();

  auto &solverInitEvent = EventRegistry::instance().getStoredEvent("solver.initialize");
  solverInitEvent.pause(precice::syncMode);

  Event                    e("initializeData", precice::syncMode);
  utils::ScopedEventPrefix sep("initializeData/");

  PRECICE_DEBUG("Initialize data");

  PRECICE_CHECK(_couplingScheme->isInitialized(),
                "initialize() has to be called before initializeData()");
  mapWrittenData();
  _couplingScheme->initializeData();
  double                           dt = _couplingScheme->getNextTimestepMaxLength();
  std::set<action::Action::Timing> timings;
  if (_couplingScheme->hasDataBeenExchanged()) {
    timings.insert(action::Action::ON_EXCHANGE_POST);
    mapReadData();
  }
  performDataActions(timings, 0.0, 0.0, 0.0, dt);
  resetWrittenData();
  PRECICE_DEBUG("Plot output");
  for (const io::ExportContext &context : _accessor->exportContexts()) {
    if (context.timestepInterval != -1) {
      std::ostringstream suffix;
      suffix << _accessorName << ".init";
      exportMesh(suffix.str());
      if (context.triggerSolverPlot) {
        _couplingScheme->requireAction(std::string("plot-output"));
      }
    }
  }
  solverInitEvent.start(precice::syncMode);
}

double SolverInterfaceImpl::advance(
    double computedTimestepLength)
{

  PRECICE_TRACE(computedTimestepLength);

  // Events for the solver time, stopped when we enter, restarted when we leave advance
  auto &solverEvent = EventRegistry::instance().getStoredEvent("solver.advance");
  solverEvent.stop(precice::syncMode);
  auto &solverInitEvent = EventRegistry::instance().getStoredEvent("solver.initialize");
  solverInitEvent.stop(precice::syncMode);

  Event                    e("advance", precice::syncMode);
  utils::ScopedEventPrefix sep("advance/");

  PRECICE_CHECK(_couplingScheme->isInitialized(), "initialize() has to be called before advance()");
  PRECICE_CHECK(isCouplingOngoing(), "advance() cannot be called when isCouplingOngoing() returns false");
  _numberAdvanceCalls++;

#ifndef NDEBUG
  PRECICE_DEBUG("Synchronize timestep length");
  if (utils::MasterSlave::isMaster() || utils::MasterSlave::isSlave()) {
    syncTimestep(computedTimestepLength);
  }
#endif

  double timestepLength = 0.0; // Length of (full) current dt
  double timestepPart   = 0.0; // Length of computed part of (full) curr. dt
  double time           = 0.0;

  // Update the coupling scheme time state. Necessary to get correct remainder.
  _couplingScheme->addComputedTime(computedTimestepLength);

  //double timestepLength = 0.0;
  if (_couplingScheme->hasTimestepLength()) {
    timestepLength = _couplingScheme->getTimestepLength();
  } else {
    timestepLength = computedTimestepLength;
  }
  timestepPart = timestepLength - _couplingScheme->getThisTimestepRemainder();
  time         = _couplingScheme->getTime();

  mapWrittenData();

  std::set<action::Action::Timing> timings;

  timings.insert(action::Action::ALWAYS_PRIOR);
  if (_couplingScheme->willDataBeExchanged(0.0)) {
    timings.insert(action::Action::ON_EXCHANGE_PRIOR);
  }
  performDataActions(timings, time, computedTimestepLength, timestepPart, timestepLength);

<<<<<<< HEAD
    PRECICE_DEBUG("Advance coupling scheme");

    _couplingScheme->advance();
=======
  PRECICE_DEBUG("Advance coupling scheme");
  _couplingScheme->advance();
>>>>>>> 625be7cb

  timings.clear();
  timings.insert(action::Action::ALWAYS_POST);
  if (_couplingScheme->hasDataBeenExchanged()) {
    timings.insert(action::Action::ON_EXCHANGE_POST);
  }
  if (_couplingScheme->isCouplingTimestepComplete()) {
    timings.insert(action::Action::ON_TIMESTEP_COMPLETE_POST);
  }
  performDataActions(timings, time, computedTimestepLength, timestepPart, timestepLength);

  if (_couplingScheme->hasDataBeenExchanged()) {
    mapReadData();
  }

  PRECICE_INFO(_couplingScheme->printCouplingState());

  PRECICE_DEBUG("Handle exports");
  handleExports();

  // deactivated the reset of written data, as it deletes all data that is not communicated
  // within this cycle in the coupling data. This is not wanted forthe manifold mapping.
  //resetWrittenData();
  _meshLock.lockAll();
  solverEvent.start(precice::syncMode);
  return _couplingScheme->getNextTimestepMaxLength();
}

void SolverInterfaceImpl::finalize()
{
  PRECICE_TRACE();

  // Events for the solver time, finally stopped here
  auto &solverEvent = EventRegistry::instance().getStoredEvent("solver.advance");
  solverEvent.stop(precice::syncMode);

  Event                    e("finalize"); // no precice::syncMode here as MPI is already finalized at destruction of this event
  utils::ScopedEventPrefix sep("finalize/");

  PRECICE_CHECK(_couplingScheme->isInitialized(), "initialize() has to be called before finalize()");
  PRECICE_DEBUG("Finalize coupling scheme");
  _couplingScheme->finalize();
  _couplingScheme.reset();

  PRECICE_DEBUG("Handle exports");
  for (const io::ExportContext &context : _accessor->exportContexts()) {
    if (context.timestepInterval != -1) {
      std::ostringstream suffix;
      suffix << _accessorName << ".final";
      exportMesh(suffix.str());
      if (context.triggerSolverPlot) {
        _couplingScheme->requireAction(std::string("plot-output"));
      }
    }
  }
  // Apply some final ping-pong to synch solver that run e.g. with a uni-directional coupling only
  // afterwards close connections
  PRECICE_DEBUG("Synchronize participants and close communication channels");
  std::string ping = "ping";
  std::string pong = "pong";
  for (auto &iter : _m2ns) {
    if (not utils::MasterSlave::isSlave()) {
      if (iter.second.isRequesting) {
        iter.second.m2n->getMasterCommunication()->send(ping, 0);
        std::string receive = "init";
        iter.second.m2n->getMasterCommunication()->receive(receive, 0);
        PRECICE_ASSERT(receive == pong);
      } else {
        std::string receive = "init";
        iter.second.m2n->getMasterCommunication()->receive(receive, 0);
        PRECICE_ASSERT(receive == ping);
        iter.second.m2n->getMasterCommunication()->send(pong, 0);
      }
    }
    iter.second.m2n->closeConnection();
  }

  PRECICE_DEBUG("Close master-slave communication");
  if (utils::MasterSlave::isSlave() || utils::MasterSlave::isMaster()) {
    utils::MasterSlave::_communication->closeConnection();
    utils::MasterSlave::_communication = nullptr;
  }

  // Stop and print Event logging
  e.stop();
  utils::EventRegistry::instance().finalize();
  if (not precice::testMode and not precice::utils::MasterSlave::isSlave()) {
    utils::EventRegistry::instance().printAll();
  }

  // Tear down MPI and PETSc
  if (not precice::testMode) {
    utils::Petsc::finalize();
    utils::Parallel::finalizeMPI();
  }
  utils::Parallel::clearGroups();
  utils::EventRegistry::instance().clear();
}

int SolverInterfaceImpl::getDimensions() const
{
  PRECICE_TRACE(_dimensions);
  return _dimensions;
}

bool SolverInterfaceImpl::isCouplingOngoing() const
{
  PRECICE_TRACE();
  return _couplingScheme->isCouplingOngoing();
}

bool SolverInterfaceImpl::isReadDataAvailable() const
{
  PRECICE_TRACE();
  return _couplingScheme->hasDataBeenExchanged();
}

bool SolverInterfaceImpl::isWriteDataRequired(
    double computedTimestepLength) const
{
  PRECICE_TRACE(computedTimestepLength);
  return _couplingScheme->willDataBeExchanged(computedTimestepLength);
}

bool SolverInterfaceImpl::isTimestepComplete() const
{
  PRECICE_TRACE();
  return _couplingScheme->isCouplingTimestepComplete();
}

bool SolverInterfaceImpl::isActionRequired(
    const std::string &action) const
{
  PRECICE_TRACE(action, _couplingScheme->isActionRequired(action));
  return _couplingScheme->isActionRequired(action);
}

void SolverInterfaceImpl::fulfilledAction(
    const std::string &action)
{
  PRECICE_TRACE(action);
  _couplingScheme->performedAction(action);
}

bool SolverInterfaceImpl::hasToEvaluateSurrogateModel() const
{
  // std::cout<<"_isCoarseModelOptimizationActive() = "<<_couplingScheme->isCoarseModelOptimizationActive();
  return _couplingScheme->isCoarseModelOptimizationActive();
}

bool SolverInterfaceImpl::hasToEvaluateFineModel() const
{
  return not _couplingScheme->isCoarseModelOptimizationActive();
}

bool SolverInterfaceImpl::hasMesh(
    const std::string &meshName) const
{
  PRECICE_TRACE(meshName);
  return utils::contained(meshName, _meshIDs);
}

int SolverInterfaceImpl::getMeshID(
    const std::string &meshName) const
{
  PRECICE_TRACE(meshName);
  const auto pos = _meshIDs.find(meshName);
  PRECICE_CHECK(pos != _meshIDs.end(), "Mesh with name \"" << meshName << "\" is not defined!");
  return pos->second;
}

std::set<int> SolverInterfaceImpl::getMeshIDs() const
{
  PRECICE_TRACE();
  std::set<int> ids;
  for (const impl::MeshContext *context : _accessor->usedMeshContexts()) {
    ids.insert(context->mesh->getID());
  }
  return ids;
}

bool SolverInterfaceImpl::hasData(
    const std::string &dataName, int meshID) const
{
  PRECICE_TRACE(dataName, meshID);
  PRECICE_VALIDATE_MESH_ID(meshID);
  const auto &sub_dataIDs = _dataIDs.at(meshID);
  return sub_dataIDs.find(dataName) != sub_dataIDs.end();
}

int SolverInterfaceImpl::getDataID(
    const std::string &dataName, int meshID) const
{
  PRECICE_TRACE(dataName, meshID);
  PRECICE_VALIDATE_MESH_ID(meshID);
  PRECICE_CHECK(hasData(dataName, meshID),
                "Data with name \"" << dataName << "\" is not defined on mesh with ID \"" << meshID << "\".");
  return _dataIDs.at(meshID).at(dataName);
}

int SolverInterfaceImpl::getMeshVertexSize(
    int meshID) const
{
  PRECICE_TRACE(meshID);
  int size = 0;
  PRECICE_REQUIRE_MESH_USE(meshID);
  MeshContext &context = _accessor->meshContext(meshID);
  PRECICE_ASSERT(context.mesh.get() != nullptr);
  size = context.mesh->vertices().size();
  PRECICE_DEBUG("Return mesh size of " << size);
  return size;
}

/// @todo Currently not supported as we would need to re-compute the re-partition
void SolverInterfaceImpl::resetMesh(
    int meshID)
{
  PRECICE_TRACE(meshID);
  PRECICE_VALIDATE_MESH_ID(meshID);
  impl::MeshContext &context    = _accessor->meshContext(meshID);
  bool               hasMapping = context.fromMappingContext.mapping || context.toMappingContext.mapping;
  bool               isStationary =
      context.fromMappingContext.timing == mapping::MappingConfiguration::INITIAL &&
      context.toMappingContext.timing == mapping::MappingConfiguration::INITIAL;

  PRECICE_CHECK(!isStationary, "A mesh with only initial mappings  must not be reseted");
  PRECICE_CHECK(hasMapping, "A mesh with no mappings must not be reseted");

  PRECICE_DEBUG("Clear mesh positions for mesh \"" << context.mesh->getName() << "\"");
  _meshLock.unlock(meshID);
  context.mesh->clear();
}

int SolverInterfaceImpl::setMeshVertex(
    int           meshID,
    const double *position)
{
  PRECICE_TRACE(meshID);
  Eigen::VectorXd internalPosition{
      Eigen::Map<const Eigen::VectorXd>{position, _dimensions}};
  PRECICE_DEBUG("Position = " << internalPosition);
  int index = -1;
  PRECICE_REQUIRE_MESH_MODIFY(meshID);
  MeshContext & context = _accessor->meshContext(meshID);
  mesh::PtrMesh mesh(context.mesh);
  PRECICE_DEBUG("MeshRequirement: " << context.meshRequirement);
  index = mesh->createVertex(internalPosition).getID();
  mesh->allocateDataValues();
  return index;
}

void SolverInterfaceImpl::setMeshVertices(
    int           meshID,
    int           size,
    const double *positions,
    int *         ids)
{
  PRECICE_TRACE(meshID, size);
  PRECICE_REQUIRE_MESH_MODIFY(meshID);
  MeshContext & context = _accessor->meshContext(meshID);
  mesh::PtrMesh mesh(context.mesh);
  PRECICE_DEBUG("Set positions");
  const Eigen::Map<const Eigen::MatrixXd> posMatrix{
      positions, _dimensions, static_cast<EIGEN_DEFAULT_DENSE_INDEX_TYPE>(size)};
  for (int i = 0; i < size; ++i) {
    Eigen::VectorXd current(posMatrix.col(i));
    ids[i] = mesh->createVertex(current).getID();
  }
  mesh->allocateDataValues();
}

void SolverInterfaceImpl::getMeshVertices(
    int        meshID,
    size_t     size,
    const int *ids,
    double *   positions) const
{
  PRECICE_TRACE(meshID, size);
  PRECICE_REQUIRE_MESH_USE(meshID);
  MeshContext & context = _accessor->meshContext(meshID);
  mesh::PtrMesh mesh(context.mesh);
  PRECICE_DEBUG("Get positions");
  auto &vertices = mesh->vertices();
  PRECICE_ASSERT(size <= vertices.size(), size, vertices.size());
  Eigen::Map<Eigen::MatrixXd> posMatrix{
      positions, _dimensions, static_cast<EIGEN_DEFAULT_DENSE_INDEX_TYPE>(size)};
  for (size_t i = 0; i < size; i++) {
    const size_t id = ids[i];
    PRECICE_ASSERT(id < vertices.size(), id, vertices.size());
    posMatrix.col(i) = vertices[id].getCoords();
  }
}

void SolverInterfaceImpl::getMeshVertexIDsFromPositions(
    int           meshID,
    size_t        size,
    const double *positions,
    int *         ids) const
{
  PRECICE_TRACE(meshID, size);
  PRECICE_REQUIRE_MESH_USE(meshID);
  MeshContext & context = _accessor->meshContext(meshID);
  mesh::PtrMesh mesh(context.mesh);
  PRECICE_DEBUG("Get IDs");
  const auto &                      vertices = mesh->vertices();
  Eigen::Map<const Eigen::MatrixXd> posMatrix{
      positions, _dimensions, static_cast<EIGEN_DEFAULT_DENSE_INDEX_TYPE>(size)};
  const auto vsize = vertices.size();
  for (size_t i = 0; i < size; i++) {
    size_t j = 0;
    for (; j < vsize; j++) {
      if (math::equals(posMatrix.col(i), vertices[j].getCoords())) {
        break;
      }
    }
    PRECICE_CHECK(j != vsize, "Position " << i << "=" << ids[i] << " unknown!");
    ids[i] = j;
  }
}

int SolverInterfaceImpl::setMeshEdge(
    int meshID,
    int firstVertexID,
    int secondVertexID)
{
  PRECICE_TRACE(meshID, firstVertexID, secondVertexID);
  PRECICE_REQUIRE_MESH_MODIFY(meshID);
  MeshContext &context = _accessor->meshContext(meshID);
  if (context.meshRequirement == mapping::Mapping::MeshRequirement::FULL) {
    PRECICE_DEBUG("Full mesh required.");
    mesh::PtrMesh &mesh = context.mesh;
    PRECICE_CHECK(mesh->isValidVertexID(firstVertexID), "Given VertexID is invalid!");
    PRECICE_CHECK(mesh->isValidVertexID(secondVertexID), "Given VertexID is invalid!");
    mesh::Vertex &v0 = mesh->vertices()[firstVertexID];
    mesh::Vertex &v1 = mesh->vertices()[secondVertexID];
    return mesh->createEdge(v0, v1).getID();
  }
  return -1;
}

void SolverInterfaceImpl::setMeshTriangle(
    int meshID,
    int firstEdgeID,
    int secondEdgeID,
    int thirdEdgeID)
{
  PRECICE_TRACE(meshID, firstEdgeID,
                secondEdgeID, thirdEdgeID);
  PRECICE_REQUIRE_MESH_MODIFY(meshID);
  MeshContext &context = _accessor->meshContext(meshID);
  if (context.meshRequirement == mapping::Mapping::MeshRequirement::FULL) {
    mesh::PtrMesh &mesh = context.mesh;
    PRECICE_CHECK(mesh->isValidEdgeID(firstEdgeID), "Given EdgeID is invalid!");
    PRECICE_CHECK(mesh->isValidEdgeID(secondEdgeID), "Given EdgeID is invalid!");
    PRECICE_CHECK(mesh->isValidEdgeID(thirdEdgeID), "Given EdgeID is invalid!");
    PRECICE_CHECK(utils::unique_elements(utils::make_array(firstEdgeID, secondEdgeID, thirdEdgeID)),
                  "Given EdgeIDs must be unique!");
    mesh::Edge &e0 = mesh->edges()[firstEdgeID];
    mesh::Edge &e1 = mesh->edges()[secondEdgeID];
    mesh::Edge &e2 = mesh->edges()[thirdEdgeID];
    mesh->createTriangle(e0, e1, e2);
  }
}

void SolverInterfaceImpl::setMeshTriangleWithEdges(
    int meshID,
    int firstVertexID,
    int secondVertexID,
    int thirdVertexID)
{
  PRECICE_TRACE(meshID, firstVertexID,
                secondVertexID, thirdVertexID);
  PRECICE_REQUIRE_MESH_MODIFY(meshID);
  MeshContext &context = _accessor->meshContext(meshID);
  if (context.meshRequirement == mapping::Mapping::MeshRequirement::FULL) {
    mesh::PtrMesh &mesh = context.mesh;
    PRECICE_CHECK(mesh->isValidVertexID(firstVertexID), "Given VertexID is invalid!");
    PRECICE_CHECK(mesh->isValidVertexID(secondVertexID), "Given VertexID is invalid!");
    PRECICE_CHECK(mesh->isValidVertexID(thirdVertexID), "Given VertexID is invalid!");
    PRECICE_CHECK(utils::unique_elements(utils::make_array(firstVertexID, secondVertexID, thirdVertexID)),
                  "Given VertexIDs must be unique!");
    mesh::Vertex *vertices[3];
    vertices[0] = &mesh->vertices()[firstVertexID];
    vertices[1] = &mesh->vertices()[secondVertexID];
    vertices[2] = &mesh->vertices()[thirdVertexID];
    PRECICE_CHECK(utils::unique_elements(utils::make_array(vertices[0]->getCoords(),
                                                           vertices[1]->getCoords(), vertices[2]->getCoords())),
                  "The coordinates of the vertices must be unique!");
    mesh::Edge *edges[3];
    edges[0] = &mesh->createUniqueEdge(*vertices[0], *vertices[1]);
    edges[1] = &mesh->createUniqueEdge(*vertices[1], *vertices[2]);
    edges[2] = &mesh->createUniqueEdge(*vertices[2], *vertices[0]);

    mesh->createTriangle(*edges[0], *edges[1], *edges[2]);
  }
}

void SolverInterfaceImpl::setMeshQuad(
    int meshID,
    int firstEdgeID,
    int secondEdgeID,
    int thirdEdgeID,
    int fourthEdgeID)
{
  PRECICE_TRACE(meshID, firstEdgeID, secondEdgeID, thirdEdgeID,
                fourthEdgeID);
  PRECICE_REQUIRE_MESH_MODIFY(meshID);
  MeshContext &context = _accessor->meshContext(meshID);
  if (context.meshRequirement == mapping::Mapping::MeshRequirement::FULL) {
    mesh::PtrMesh &mesh = context.mesh;
    PRECICE_CHECK(mesh->isValidEdgeID(firstEdgeID), "Given EdgeID is invalid!");
    PRECICE_CHECK(mesh->isValidEdgeID(secondEdgeID), "Given EdgeID is invalid!");
    PRECICE_CHECK(mesh->isValidEdgeID(thirdEdgeID), "Given EdgeID is invalid!");
    PRECICE_CHECK(mesh->isValidEdgeID(fourthEdgeID), "Given EdgeID is invalid!");
    mesh::Edge &e0 = mesh->edges()[firstEdgeID];
    mesh::Edge &e1 = mesh->edges()[secondEdgeID];
    mesh::Edge &e2 = mesh->edges()[thirdEdgeID];
    mesh::Edge &e3 = mesh->edges()[fourthEdgeID];
    mesh->createQuad(e0, e1, e2, e3);
  }
}

void SolverInterfaceImpl::setMeshQuadWithEdges(
    int meshID,
    int firstVertexID,
    int secondVertexID,
    int thirdVertexID,
    int fourthVertexID)
{
  PRECICE_TRACE(meshID, firstVertexID,
                secondVertexID, thirdVertexID, fourthVertexID);
  PRECICE_REQUIRE_MESH_MODIFY(meshID);
  MeshContext &context = _accessor->meshContext(meshID);
  if (context.meshRequirement == mapping::Mapping::MeshRequirement::FULL) {
    mesh::PtrMesh &mesh = context.mesh;
    PRECICE_CHECK(mesh->isValidVertexID(firstVertexID), "Given VertexID is invalid!");
    PRECICE_CHECK(mesh->isValidVertexID(secondVertexID), "Given VertexID is invalid!");
    PRECICE_CHECK(mesh->isValidVertexID(thirdVertexID), "Given VertexID is invalid!");
    PRECICE_CHECK(mesh->isValidVertexID(fourthVertexID), "Given VertexID is invalid!");
    mesh::Vertex *vertices[4];
    vertices[0] = &mesh->vertices()[firstVertexID];
    vertices[1] = &mesh->vertices()[secondVertexID];
    vertices[2] = &mesh->vertices()[thirdVertexID];
    vertices[3] = &mesh->vertices()[fourthVertexID];
    mesh::Edge *edges[4];
    edges[0] = &mesh->createUniqueEdge(*vertices[0], *vertices[1]);
    edges[1] = &mesh->createUniqueEdge(*vertices[1], *vertices[2]);
    edges[2] = &mesh->createUniqueEdge(*vertices[2], *vertices[3]);
    edges[3] = &mesh->createUniqueEdge(*vertices[3], *vertices[0]);

    mesh->createQuad(*edges[0], *edges[1], *edges[2], *edges[3]);
  }
}

void SolverInterfaceImpl::mapWriteDataFrom(
    int fromMeshID)
{
  PRECICE_TRACE(fromMeshID);
  PRECICE_VALIDATE_MESH_ID(fromMeshID);
  impl::MeshContext &   context        = _accessor->meshContext(fromMeshID);
  impl::MappingContext &mappingContext = context.fromMappingContext;
  if (mappingContext.mapping.use_count() == 0) {
    PRECICE_ERROR("From mesh \"" << context.mesh->getName()
                                 << "\", there is no mapping defined");
    return;
  }
  if (not mappingContext.mapping->hasComputedMapping()) {
    PRECICE_DEBUG("Compute mapping from mesh \"" << context.mesh->getName() << "\"");
    mappingContext.mapping->computeMapping();
  }
  for (impl::DataContext &context : _accessor->writeDataContexts()) {
    if (context.mesh->getID() == fromMeshID) {
      int inDataID             = context.fromData->getID();
      int outDataID            = context.toData->getID();
      context.toData->values() = Eigen::VectorXd::Zero(context.toData->values().size());
      PRECICE_DEBUG("Map data \"" << context.fromData->getName()
                                  << "\" from mesh \"" << context.mesh->getName() << "\"");
      PRECICE_ASSERT(mappingContext.mapping == context.mappingContext.mapping);
      mappingContext.mapping->map(inDataID, outDataID);
    }
  }
  mappingContext.hasMappedData = true;
}

void SolverInterfaceImpl::mapReadDataTo(
    int toMeshID)
{
  PRECICE_TRACE(toMeshID);
  PRECICE_VALIDATE_MESH_ID(toMeshID);
  impl::MeshContext &   context        = _accessor->meshContext(toMeshID);
  impl::MappingContext &mappingContext = context.toMappingContext;
  if (mappingContext.mapping.use_count() == 0) {
    PRECICE_ERROR("From mesh \"" << context.mesh->getName()
                                 << "\", there is no mapping defined!");
    return;
  }
  if (not mappingContext.mapping->hasComputedMapping()) {
    PRECICE_DEBUG("Compute mapping from mesh \"" << context.mesh->getName() << "\"");
    mappingContext.mapping->computeMapping();
  }
  for (impl::DataContext &context : _accessor->readDataContexts()) {
    if (context.mesh->getID() == toMeshID) {
      int inDataID             = context.fromData->getID();
      int outDataID            = context.toData->getID();
      context.toData->values() = Eigen::VectorXd::Zero(context.toData->values().size());
      PRECICE_DEBUG("Map data \"" << context.fromData->getName()
                                  << "\" to mesh \"" << context.mesh->getName() << "\"");
      PRECICE_ASSERT(mappingContext.mapping == context.mappingContext.mapping);
      mappingContext.mapping->map(inDataID, outDataID);
      PRECICE_DEBUG("Mapped values = " << utils::previewRange(3, context.toData->values()));
    }
  }
  mappingContext.hasMappedData = true;
}

void SolverInterfaceImpl::writeBlockVectorData(
    int           fromDataID,
    int           size,
    const int *   valueIndices,
    const double *values)
{
  PRECICE_TRACE(fromDataID, size);
  PRECICE_VALIDATE_DATA_ID(fromDataID);
  if (size == 0)
    return;
  PRECICE_ASSERT(valueIndices != nullptr);
  PRECICE_ASSERT(values != nullptr);
  PRECICE_REQUIRE_DATA_WRITE(fromDataID);
  DataContext &context = _accessor->dataContext(fromDataID);
  PRECICE_CHECK(context.fromData->getDimensions() == _dimensions,
                "You cannot call writeBlockVectorData on the scalar data type " << context.fromData->getName());
  PRECICE_ASSERT(context.toData.get() != nullptr);
  auto &valuesInternal = context.fromData->values();
  for (int i = 0; i < size; i++) {
    const auto valueIndex = valueIndices[i];
    PRECICE_CHECK(0 <= valueIndex && valueIndex < valuesInternal.size() / context.fromData->getDimensions(), "Value index out of range");
    int offsetInternal = valueIndex * _dimensions;
    int offset         = i * _dimensions;
    for (int dim = 0; dim < _dimensions; dim++) {
      PRECICE_ASSERT(offset + dim < valuesInternal.size(),
                     offset + dim, valuesInternal.size());
      valuesInternal[offsetInternal + dim] = values[offset + dim];
    }
  }
}

void SolverInterfaceImpl::writeVectorData(
    int           fromDataID,
    int           valueIndex,
    const double *value)
{
  PRECICE_TRACE(fromDataID, valueIndex);
  PRECICE_VALIDATE_DATA_ID(fromDataID);
  PRECICE_DEBUG("value = " << Eigen::Map<const Eigen::VectorXd>(value, _dimensions));
  PRECICE_REQUIRE_DATA_WRITE(fromDataID);
  DataContext &context = _accessor->dataContext(fromDataID);
  PRECICE_CHECK(context.fromData->getDimensions() == _dimensions,
                "You cannot call writeVectorData on the scalar data type " << context.fromData->getName());
  PRECICE_ASSERT(context.toData.get() != nullptr);
  auto &values = context.fromData->values();
  PRECICE_CHECK(0 <= valueIndex && valueIndex < values.size() / context.fromData->getDimensions(), "Value index out of range");
  int offset = valueIndex * _dimensions;
  for (int dim = 0; dim < _dimensions; dim++) {
    values[offset + dim] = value[dim];
  }
}

void SolverInterfaceImpl::writeBlockScalarData(
    int           fromDataID,
    int           size,
    const int *   valueIndices,
    const double *values)
{
  PRECICE_TRACE(fromDataID, size);
  PRECICE_VALIDATE_DATA_ID(fromDataID);
  if (size == 0)
    return;
  PRECICE_ASSERT(valueIndices != nullptr);
  PRECICE_ASSERT(values != nullptr);
  PRECICE_REQUIRE_DATA_WRITE(fromDataID);
  DataContext &context = _accessor->dataContext(fromDataID);
  PRECICE_CHECK(context.fromData->getDimensions() == 1,
                "You cannot call writeBlockScalarData on the vector data type " << context.fromData->getName());
  PRECICE_ASSERT(context.toData.get() != nullptr);
  auto &valuesInternal = context.fromData->values();
  for (int i = 0; i < size; i++) {
    const auto valueIndex = valueIndices[i];
    PRECICE_CHECK(0 <= valueIndex && valueIndex < valuesInternal.size() / context.fromData->getDimensions(), "Value index out of range");
    PRECICE_ASSERT(i < valuesInternal.size(), i, valuesInternal.size());
    valuesInternal[valueIndex] = values[i];
  }
}

void SolverInterfaceImpl::writeScalarData(
    int    fromDataID,
    int    valueIndex,
    double value)
{
  PRECICE_TRACE(fromDataID, valueIndex, value);
  PRECICE_VALIDATE_DATA_ID(fromDataID);
  PRECICE_CHECK(valueIndex >= -1, "Invalid value index (" << valueIndex << ") when writing scalar data!");
  PRECICE_REQUIRE_DATA_WRITE(fromDataID);
  DataContext &context = _accessor->dataContext(fromDataID);
  PRECICE_CHECK(context.fromData->getDimensions() == 1,
                "You cannot call writeScalarData on the vector data type " << context.fromData->getName());
  PRECICE_ASSERT(context.toData);
  auto &values = context.fromData->values();
  PRECICE_CHECK(0 <= valueIndex && valueIndex < values.size() / context.fromData->getDimensions(), "Value index out of range");
  values[valueIndex] = value;
}

void SolverInterfaceImpl::readBlockVectorData(
    int        toDataID,
    int        size,
    const int *valueIndices,
    double *   values) const
{
  PRECICE_TRACE(toDataID, size);
  PRECICE_VALIDATE_DATA_ID(toDataID);
  if (size == 0)
    return;
  PRECICE_ASSERT(valueIndices != nullptr);
  PRECICE_ASSERT(values != nullptr);
  PRECICE_REQUIRE_DATA_READ(toDataID);
  DataContext &context = _accessor->dataContext(toDataID);
  PRECICE_CHECK(context.toData->getDimensions() == _dimensions,
                "You cannot call readBlockVectorData on the scalar data type " << context.toData->getName());
  PRECICE_ASSERT(context.fromData.get() != nullptr);
  auto &valuesInternal = context.toData->values();
  for (int i = 0; i < size; i++) {
    const auto valueIndex = valueIndices[i];
    PRECICE_CHECK(0 <= valueIndex && valueIndex < valuesInternal.size() / context.fromData->getDimensions(), "Value index out of range");
    int offsetInternal = valueIndex * _dimensions;
    int offset         = i * _dimensions;
    for (int dim = 0; dim < _dimensions; dim++) {
      PRECICE_ASSERT(offsetInternal + dim < valuesInternal.size(),
                     offsetInternal + dim, valuesInternal.size());
      values[offset + dim] = valuesInternal[offsetInternal + dim];
    }
  }
}

void SolverInterfaceImpl::readVectorData(
    int     toDataID,
    int     valueIndex,
    double *value) const
{
  PRECICE_TRACE(toDataID, valueIndex);
  PRECICE_VALIDATE_DATA_ID(toDataID);
  PRECICE_CHECK(valueIndex >= -1, "Invalid value index ( " << valueIndex << " )when reading vector data!");
  PRECICE_REQUIRE_DATA_READ(toDataID);
  DataContext &context = _accessor->dataContext(toDataID);
  PRECICE_CHECK(context.toData->getDimensions() == _dimensions,
                "You cannot call readVectorData on the scalar data type " << context.toData->getName());
  PRECICE_ASSERT(context.fromData);
  auto &values = context.toData->values();
  PRECICE_CHECK(0 <= valueIndex && valueIndex < values.size() / context.fromData->getDimensions(), "Value index out of range");
  int offset = valueIndex * _dimensions;
  for (int dim = 0; dim < _dimensions; dim++) {
    value[dim] = values[offset + dim];
  }
  PRECICE_DEBUG("read value = " << Eigen::Map<const Eigen::VectorXd>(value, _dimensions));
}

void SolverInterfaceImpl::readBlockScalarData(
    int        toDataID,
    int        size,
    const int *valueIndices,
    double *   values) const
{
  PRECICE_TRACE(toDataID, size);
  PRECICE_VALIDATE_DATA_ID(toDataID);
  if (size == 0)
    return;
  PRECICE_DEBUG("size = " << size);
  PRECICE_ASSERT(valueIndices != nullptr);
  PRECICE_ASSERT(values != nullptr);
  PRECICE_REQUIRE_DATA_READ(toDataID);
  DataContext &context = _accessor->dataContext(toDataID);
  PRECICE_CHECK(context.toData->getDimensions() == 1,
                "You cannot call readBlockScalarData on the vector data type " << context.toData->getName());
  PRECICE_ASSERT(context.fromData.get() != nullptr);
  auto &valuesInternal = context.toData->values();
  for (int i = 0; i < size; i++) {
    const auto valueIndex = valueIndices[i];
    PRECICE_CHECK(0 <= valueIndex && valueIndex < valuesInternal.size(), "Value index out of range");
    values[i] = valuesInternal[valueIndex];
  }
}

void SolverInterfaceImpl::readScalarData(
    int     toDataID,
    int     valueIndex,
    double &value) const
{
  PRECICE_TRACE(toDataID, valueIndex, value);
  PRECICE_VALIDATE_DATA_ID(toDataID);
  PRECICE_CHECK(valueIndex >= -1, "Invalid value index ( " << valueIndex << " )when reading vector data!");
  PRECICE_REQUIRE_DATA_READ(toDataID);
  DataContext &context = _accessor->dataContext(toDataID);
  PRECICE_CHECK(context.toData->getDimensions() == 1,
                "You cannot call readScalarData on the vector data type " << context.toData->getName());
  PRECICE_ASSERT(context.fromData);
  auto &values = context.toData->values();
  PRECICE_CHECK(0 <= valueIndex && valueIndex < values.size(), "Value index out of range");
  value = values[valueIndex];
  PRECICE_DEBUG("Read value = " << value);
}

void SolverInterfaceImpl::exportMesh(
    const std::string &filenameSuffix,
    int                exportType) const
{
  PRECICE_TRACE(filenameSuffix, exportType);
  // Export meshes
  //const ExportContext& context = _accessor->exportContext();
  for (const io::ExportContext &context : _accessor->exportContexts()) {
    PRECICE_DEBUG("Export type = " << exportType);
    bool exportAll  = exportType == io::constants::exportAll();
    bool exportThis = context.exporter->getType() == exportType;
    if (exportAll || exportThis) {
      for (const MeshContext *meshContext : _accessor->usedMeshContexts()) {
        std::string name = meshContext->mesh->getName() + "-" + filenameSuffix;
        PRECICE_DEBUG("Exporting mesh to file \"" << name << "\" at location \"" << context.location << "\"");
        context.exporter->doExport(name, context.location, *(meshContext->mesh));
      }
    }
  }
}

MeshHandle SolverInterfaceImpl::getMeshHandle(
    const std::string &meshName)
{
  PRECICE_TRACE(meshName);
  for (MeshContext *context : _accessor->usedMeshContexts()) {
    if (context->mesh->getName() == meshName) {
      return {*context->mesh};
    }
  }
  PRECICE_ERROR("Participant \"" << _accessorName
                                 << "\" does not use mesh \"" << meshName << "\"!");
}

void SolverInterfaceImpl::configureM2Ns(
    const m2n::M2NConfiguration::SharedPointer &config)
{
  PRECICE_TRACE();
  for (const auto &m2nTuple : config->m2ns()) {
    std::string comPartner("");
    bool        isRequesting = false;
    if (std::get<1>(m2nTuple) == _accessorName) {
      comPartner   = std::get<2>(m2nTuple);
      isRequesting = true;
    } else if (std::get<2>(m2nTuple) == _accessorName) {
      comPartner = std::get<1>(m2nTuple);
    }
    if (not comPartner.empty()) {
      for (const impl::PtrParticipant &participant : _participants) {
        if (participant->getName() == comPartner) {
          PRECICE_ASSERT(not utils::contained(comPartner, _m2ns), comPartner);
          PRECICE_ASSERT(std::get<0>(m2nTuple));

          _m2ns[comPartner] = [&] {
            m2n::BoundM2N bound;
            bound.m2n          = std::get<0>(m2nTuple);
            bound.localName    = _accessorName;
            bound.remoteName   = comPartner;
            bound.isRequesting = isRequesting;
            return bound;
          }();
        }
      }
    }
  }
}

void SolverInterfaceImpl::configurePartitions(
    const m2n::M2NConfiguration::SharedPointer &m2nConfig)
{
  PRECICE_TRACE();
  for (MeshContext *context : _accessor->usedMeshContexts()) {

    if (context->provideMesh) { // Accessor provides mesh
      PRECICE_CHECK(context->receiveMeshFrom.empty(),
                    "Participant \"" << _accessorName << "\" cannot provide "
                                     << "and receive mesh " << context->mesh->getName() << "!");

      // context->partition = partition::PtrPartition(new partition::ProvidedPartition(context->mesh));
      context->partition = partition::PtrPartition(new partition::ProvidedBoundingBox(context->mesh, context->safetyFactor));

      for (auto &receiver : _participants) {
        for (auto &receiverContext : receiver->usedMeshContexts()) {
          if (receiverContext->receiveMeshFrom == _accessorName && receiverContext->mesh->getName() == context->mesh->getName()) {
            //PRECICE_CHECK( not hasToSend, "Mesh " << context->mesh->getName() << " can currently only be received once.")
            // meshRequirement has to be copied from "from" to provide", since
            // mapping are only defined at "provide"
            if (receiverContext->meshRequirement > context->meshRequirement) {
              context->meshRequirement = receiverContext->meshRequirement;
            }

            m2n::PtrM2N m2n = m2nConfig->getM2N(receiver->getName(), _accessorName);
            m2n->createDistributedCommunication(context->mesh);
            context->partition->addM2N(m2n);
          }
        }
      }
      /// @todo support offset??

    } else { // Accessor receives mesh
      PRECICE_CHECK(not context->receiveMeshFrom.empty(),
                    "Participant \"" << _accessorName << "\" must either provide or receive the mesh " << context->mesh->getName() << "!")
      PRECICE_CHECK(not context->provideMesh,
                    "Participant \"" << _accessorName << "\" cannot provide and receive mesh " << context->mesh->getName() << "!");
      std::string receiver(_accessorName);
      std::string provider(context->receiveMeshFrom);

      PRECICE_DEBUG("Receiving mesh from " << provider);

      context->partition = partition::PtrPartition(new partition::ReceivedBoundingBox(context->mesh, context->safetyFactor));

      // context->partition = partition::PtrPartition(new partition::ReceivedPartition(context->mesh, context->geoFilter, context->safetyFactor));

      m2n::PtrM2N m2n = m2nConfig->getM2N(receiver, provider);
      m2n->createDistributedCommunication(context->mesh);
      context->partition->addM2N(m2n);
      context->partition->setFromMapping(context->fromMappingContext.mapping);
      context->partition->setToMapping(context->toMappingContext.mapping);
    }
  }
}

void SolverInterfaceImpl::computeBoundingBoxs()
{
  // sort meshContexts by name, for communication in right order.
  std::sort(_accessor->usedMeshContexts().begin(), _accessor->usedMeshContexts().end(),
            [](MeshContext *lhs, const MeshContext *rhs) -> bool {
              return lhs->mesh->getName() < rhs->mesh->getName();
            });

  for (MeshContext *meshContext : _accessor->usedMeshContexts()) {
    meshContext->mesh->computeBoundingBox();
    meshContext->partition->communicateBoundingBox();
  }

  for (MeshContext *meshContext : _accessor->usedMeshContexts()) {
    meshContext->partition->computeBoundingBox();
  }
}

void SolverInterfaceImpl::computePartitions()
{

  // sort meshContexts by name, for communication in right order.
  std::sort(_accessor->usedMeshContexts().begin(), _accessor->usedMeshContexts().end(),
            [](MeshContext *lhs, const MeshContext *rhs) -> bool {
              return lhs->mesh->getName() < rhs->mesh->getName();
            });

  for (MeshContext *meshContext : _accessor->usedMeshContexts()) {
    meshContext->partition->communicate();
  }

  for (MeshContext *meshContext : _accessor->usedMeshContexts()) {
    meshContext->partition->compute();
    meshContext->mesh->computeState();
    meshContext->mesh->allocateDataValues();
  }
}

void SolverInterfaceImpl::mapWrittenData()
{
  PRECICE_TRACE();
  using namespace mapping;
  MappingConfiguration::Timing timing;
  // Compute mappings
  for (impl::MappingContext &context : _accessor->writeMappingContexts()) {
    timing         = context.timing;
    bool rightTime = timing == MappingConfiguration::ON_ADVANCE;
    rightTime |= timing == MappingConfiguration::INITIAL;
    bool hasComputed = context.mapping->hasComputedMapping();
    if (rightTime && not hasComputed) {
      PRECICE_INFO("Compute write mapping from mesh \""
                   << _accessor->meshContext(context.fromMeshID).mesh->getName()
                   << "\" to mesh \""
                   << _accessor->meshContext(context.toMeshID).mesh->getName()
                   << "\".");

      context.mapping->computeMapping();
    }
  }

  // Map data
  for (impl::DataContext &context : _accessor->writeDataContexts()) {
    timing          = context.mappingContext.timing;
    bool hasMapping = context.mappingContext.mapping.get() != nullptr;
    bool rightTime  = timing == MappingConfiguration::ON_ADVANCE;
    rightTime |= timing == MappingConfiguration::INITIAL;
    bool hasMapped = context.mappingContext.hasMappedData;
    if (hasMapping && rightTime && (not hasMapped)) {
      int inDataID  = context.fromData->getID();
      int outDataID = context.toData->getID();
      PRECICE_DEBUG("Map data \"" << context.fromData->getName()
                                  << "\" from mesh \"" << context.mesh->getName() << "\"");
      context.toData->values() = Eigen::VectorXd::Zero(context.toData->values().size());
      PRECICE_DEBUG("Map from dataID " << inDataID << " to dataID: " << outDataID);
      context.mappingContext.mapping->map(inDataID, outDataID);
      PRECICE_DEBUG("Mapped values = " << utils::previewRange(3, context.toData->values()));
    }
  }

  // Clear non-stationary, non-incremental mappings
  for (impl::MappingContext &context : _accessor->writeMappingContexts()) {
    bool isStationary = context.timing == MappingConfiguration::INITIAL;
    if (not isStationary) {
      context.mapping->clear();
    }
    context.hasMappedData = false;
  }
}

void SolverInterfaceImpl::mapReadData()
{
  PRECICE_TRACE();
  mapping::MappingConfiguration::Timing timing;
  // Compute mappings
  for (impl::MappingContext &context : _accessor->readMappingContexts()) {
    timing      = context.timing;
    bool mapNow = timing == mapping::MappingConfiguration::ON_ADVANCE;
    mapNow |= timing == mapping::MappingConfiguration::INITIAL;
    bool hasComputed = context.mapping->hasComputedMapping();
    if (mapNow && not hasComputed) {
      PRECICE_INFO("Compute read mapping from mesh \""
                   << _accessor->meshContext(context.fromMeshID).mesh->getName()
                   << "\" to mesh \""
                   << _accessor->meshContext(context.toMeshID).mesh->getName()
                   << "\".");

      context.mapping->computeMapping();
    }
  }

  // Map data
  for (impl::DataContext &context : _accessor->readDataContexts()) {
    timing      = context.mappingContext.timing;
    bool mapNow = timing == mapping::MappingConfiguration::ON_ADVANCE;
    mapNow |= timing == mapping::MappingConfiguration::INITIAL;
    bool hasMapping = context.mappingContext.mapping.get() != nullptr;
    bool hasMapped  = context.mappingContext.hasMappedData;
    if (mapNow && hasMapping && (not hasMapped)) {
      int inDataID             = context.fromData->getID();
      int outDataID            = context.toData->getID();
      context.toData->values() = Eigen::VectorXd::Zero(context.toData->values().size());
      PRECICE_DEBUG("Map read data \"" << context.fromData->getName()
                                       << "\" to mesh \"" << context.mesh->getName() << "\"");
      context.mappingContext.mapping->map(inDataID, outDataID);
      PRECICE_DEBUG("Mapped values = " << utils::previewRange(3, context.toData->values()));
    }
  }
  // Clear non-initial, non-incremental mappings
  for (impl::MappingContext &context : _accessor->readMappingContexts()) {
    bool isStationary = context.timing == mapping::MappingConfiguration::INITIAL;
    if (not isStationary) {
      context.mapping->clear();
    }
    context.hasMappedData = false;
  }
}

void SolverInterfaceImpl::performDataActions(
    const std::set<action::Action::Timing> &timings,
    double                                  time,
    double                                  dt,
    double                                  partFullDt,
    double                                  fullDt)
{
  PRECICE_TRACE();
  for (action::PtrAction &action : _accessor->actions()) {
    if (timings.find(action->getTiming()) != timings.end()) {
      action->performAction(time, dt, partFullDt, fullDt);
    }
  }
}

void SolverInterfaceImpl::handleExports()
{
  PRECICE_TRACE();
  //timesteps was already incremented before
  int timesteps = _couplingScheme->getTimesteps() - 1;

  for (const io::ExportContext &context : _accessor->exportContexts()) {
    if (_couplingScheme->isCouplingTimestepComplete() || context.everyIteration) {
      if (context.timestepInterval != -1) {
        if (timesteps % context.timestepInterval == 0) {
          if (context.everyIteration) {
            std::ostringstream everySuffix;
            everySuffix << _accessorName << ".it" << _numberAdvanceCalls;
            exportMesh(everySuffix.str());
          }
          std::ostringstream suffix;
          suffix << _accessorName << ".dt" << _couplingScheme->getTimesteps() - 1;
          exportMesh(suffix.str());
          if (context.triggerSolverPlot) {
            _couplingScheme->requireAction(std::string("plot-output"));
          }
        }
      }
    }
  }

  if (_couplingScheme->isCouplingTimestepComplete()) {
    // Export watch point data
    for (const PtrWatchPoint &watchPoint : _accessor->watchPoints()) {
      watchPoint->exportPointData(_couplingScheme->getTime());
    }
  }
}

void SolverInterfaceImpl::resetWrittenData()
{
  PRECICE_TRACE();
  for (DataContext &context : _accessor->writeDataContexts()) {
    context.fromData->values() = Eigen::VectorXd::Zero(context.fromData->values().size());
    if (context.toData != context.fromData) {
      context.toData->values() = Eigen::VectorXd::Zero(context.toData->values().size());
    }
  }
}

PtrParticipant SolverInterfaceImpl::determineAccessingParticipant(
    const config::SolverInterfaceConfiguration &config)
{
  const auto &partConfig = config.getParticipantConfiguration();
  for (const PtrParticipant &participant : partConfig->getParticipants()) {
    if (participant->getName() == _accessorName) {
      return participant;
    }
  }
  PRECICE_ERROR("Accessing participant \"" << _accessorName << "\" is not defined in configuration!");
}

void SolverInterfaceImpl::initializeMasterSlaveCommunication()
{
  PRECICE_TRACE();

  Event e("com.initializeMasterSlaveCom", precice::syncMode);
  //slaves create new communicator with ranks 0 to size-2
  //therefore, the master uses a rankOffset and the slaves have to call request
  // with that offset
  int rankOffset = 1;
  if (utils::MasterSlave::isMaster()) {
    PRECICE_INFO("Setting up communication to slaves");
    utils::MasterSlave::_communication->acceptConnection(_accessorName + "Master", _accessorName, utils::MasterSlave::getRank());
    utils::MasterSlave::_communication->setRankOffset(rankOffset);
  } else {
    PRECICE_ASSERT(utils::MasterSlave::isSlave());
    utils::MasterSlave::_communication->requestConnection(_accessorName + "Master", _accessorName,
                                                          _accessorProcessRank - rankOffset, _accessorCommunicatorSize - rankOffset);
  }
}

void SolverInterfaceImpl::syncTimestep(double computedTimestepLength)
{
  PRECICE_ASSERT(utils::MasterSlave::isMaster() || utils::MasterSlave::isSlave());
  if (utils::MasterSlave::isSlave()) {
    utils::MasterSlave::_communication->send(computedTimestepLength, 0);
  } else if (utils::MasterSlave::isMaster()) {
    for (int rankSlave = 1; rankSlave < _accessorCommunicatorSize; rankSlave++) {
      double dt;
      utils::MasterSlave::_communication->receive(dt, rankSlave);
      PRECICE_CHECK(math::equals(dt, computedTimestepLength),
                    "Ambiguous timestep length when calling request advance from several processes!");
    }
  }
}

} // namespace impl
} // namespace precice<|MERGE_RESOLUTION|>--- conflicted
+++ resolved
@@ -181,49 +181,7 @@
   Event                    e("initialize", precice::syncMode);
   utils::ScopedEventPrefix sep("initialize/");
 
-<<<<<<< HEAD
-  if (_clientMode) {
-    PRECICE_DEBUG("Request perform initializations");
-    _requestManager->requestInitialize();
-  } else {
-    // Setup communication
-
-    PRECICE_INFO("Setting up master communication to coupling partner/s");
-    for (auto &m2nPair : _m2ns) {
-      auto &bm2n = m2nPair.second;
-      PRECICE_DEBUG((bm2n.isRequesting ? "Awaiting master connection from " : "Establishing master connection to ") << bm2n.remoteName);
-      bm2n.prepareEstablishment();
-      bm2n.connectMasters();
-      PRECICE_DEBUG("Established master connection " << (bm2n.isRequesting ? "from " : "to ") << bm2n.remoteName);
-    }
-
-    PRECICE_INFO("Masters are connected");
-
-    computeBoundingBoxs();
-
-    PRECICE_INFO("Setting up slaves communication to coupling partner/s");
-    for (auto &m2nPair : _m2ns) {
-      auto &bm2n = m2nPair.second;
-      PRECICE_DEBUG((bm2n.isRequesting ? "Awaiting slaves connection from " : "Establishing slaves connection to ") << bm2n.remoteName);
-      bm2n.preConnectSlaves();
-      bm2n.cleanupEstablishment();
-      PRECICE_DEBUG("Established slaves connection " << (bm2n.isRequesting ? "from " : "to ") << bm2n.remoteName);
-    }
-
-    PRECICE_INFO("Slaves are connected");
-
-    computePartitions();
-
-    for (auto &m2nPair : _m2ns) {
-      auto &m2n = m2nPair.second.m2n;
-      m2n->completeSlavesConnection();
-    }
-
-    PRECICE_INFO("Vertex lists are updated!");
-
-    std::set<action::Action::Timing> timings;
-    double                           dt = 0.0;
-=======
+
   // Setup communication
 
   PRECICE_INFO("Setting up master communication to coupling partner/s");
@@ -234,10 +192,33 @@
     bm2n.connectMasters();
     PRECICE_DEBUG("Established master connection " << (bm2n.isRequesting ? "from " : "to ") << bm2n.remoteName);
   }
+
   PRECICE_INFO("Masters are connected");
 
+  computeBoundingBoxs();
+
+  PRECICE_INFO("Setting up slaves communication to coupling partner/s");
+  for (auto &m2nPair : _m2ns) {
+    auto &bm2n = m2nPair.second;
+    PRECICE_DEBUG((bm2n.isRequesting ? "Awaiting slaves connection from " : "Establishing slaves connection to ") << bm2n.remoteName);
+    bm2n.preConnectSlaves();
+    bm2n.cleanupEstablishment();
+    PRECICE_DEBUG("Established slaves connection " << (bm2n.isRequesting ? "from " : "to ") << bm2n.remoteName);
+  }
+
+  PRECICE_INFO("Slaves are connected");
+
   computePartitions();
->>>>>>> 625be7cb
+
+  for (auto &m2nPair : _m2ns) {
+    auto &m2n = m2nPair.second.m2n;
+    m2n->completeSlavesConnection();
+  }
+
+  PRECICE_INFO("Vertex lists are updated!");
+
+  std::set<action::Action::Timing> timings;
+  double                           dt = 0.0;
 
   PRECICE_INFO("Setting up slaves communication to coupling partner/s");
   for (auto &m2nPair : _m2ns) {
@@ -374,14 +355,8 @@
   }
   performDataActions(timings, time, computedTimestepLength, timestepPart, timestepLength);
 
-<<<<<<< HEAD
-    PRECICE_DEBUG("Advance coupling scheme");
-
-    _couplingScheme->advance();
-=======
   PRECICE_DEBUG("Advance coupling scheme");
   _couplingScheme->advance();
->>>>>>> 625be7cb
 
   timings.clear();
   timings.insert(action::Action::ALWAYS_POST);
