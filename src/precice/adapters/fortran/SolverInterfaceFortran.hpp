/* Copyright (C) 2011 Technische Universitaet Muenchen
 * This file is part of the preCICE project. For conditions of distribution and
 * use, please see the license notice at http://www5.in.tum.de/wiki/index.php/precice_c_License */
#ifndef PRECICE_ADAPTERS_FORTRAN_SOLVERINTERFACEFORTRAN_HPP_
#define PRECICE_ADAPTERS_FORTRAN_SOLVERINTERFACEFORTRAN_HPP_

/**
 * @file This file contains a Fortran 77 compatible interface written in C/C++.
 *
 * It has been tested with: gfortran 4.4.3, ifort 12.1.0
 *
 * Every method has a Fortran syntax equivalent in the method comment, and a
 * listing for input and output variables. A variable can be input and output
 * at the same time.
 */

#ifdef __cplusplus
extern"C" {
#endif

/**
 * @brief See precice::SolverInterface::SolverInterface() and ...::configure().
 *
 * Fortran syntax:
 * precicef_create(
 *   CHARACTER accessorName(*),
 *   CHARACTER configFileName(*),
 *   INTEGER   solverProcessIndex,
 *   INTEGER   solverProcessSize )
 *
 * IN:  accessorName, configFileName, solverProcessIndex, solverProcessSize
 * OUT: -
 */
void precicef_create_(
  const char* accessorName,
  const char* configFileName,
  const int*  solverProcessIndex,
  const int*  solverProcessSize,
  int   lengthAccessorName,
  int   lengthConfigFileName );

/**
 * @brief See precice::SolverInterface::initialize().
 *
 * Fortran syntax:
 * precicef_initialize( DOUBLE PRECISION timstepLengthLimit )
 *
 * IN:  -
 * OUT: timestepLengthLimit
 */
void precicef_initialize_( double* timestepLengthLimit );

/**
 * @brief See precice::SolverInterface::initializeData().
 *
 * Fortran syntax:
 * precicef_intialize_data()
 *
 * IN: -
 * OUT: -
 */
void precicef_initialize_data_();

/**
 * @brief See precice::SolverInterface::advance().
 *
 * Fortran syntax:
 * precicef_advance( DOUBLE PRECISION timstepLengthLimit )
 *
 * IN:  timestepLengthLimit
 * OUT: timestepLengthLimit
 */
void precicef_advance_( double* timestepLengthLimit );


/**
 * @brief See precice::SolverInterface::finalize().
 *
 * Fortran syntax:
 * precicef_finalize();
 */
void precicef_finalize_();

/**
 * @brief See precice::SolverInterface::getDimensions().
 *
 * Fortran syntax:
 * precicef_get_dims( INTEGER dimensions )
 *
 * IN:  -
 * OUT: dimensions
 */
void precicef_get_dims_( int* dimensions );

/**
 * @brief See precice::SolverInterface::isOngoing().
 *
 * Fortran syntax:
 * precicef_ongoing( INTEGER isOngoing )
 *
 * IN:  -
 * OUT: isOngoing(1:true, 0:false)
 */
void precicef_ongoing_( int* isOngoing );

/**
 * @brief See precice::SolverInterface::isWriteDataRequired().
 *
 * Fortran syntax:
 * precicef_write_data_required(
 *  DOUBLE PRECISION computedTimestepLength,
 *  INTEGER          isRequired )
 *
 * IN:  computedTimestepLength
 * OUT: isRequired(1:true, 0:false)
 */
void precicef_write_data_required_(
  const double* computedTimestepLength,
  int*          isRequired );

/**
 * @brief See precice::SolverInterface::isReadDataAvailable().
 *
 * Fortran syntax:
 * precicef_read_data_available( INTEGER isAvailable );
 *
 * IN:  -
 * OUT: isAvailable(1:true, 0:false)
 */
void precicef_read_data_available_( int* isAvailable );

/**
 * @brief See precice::SolverInterface::isActionRequired().
 *
 * Fortran syntax:
 * precicef_action_required(
 *   CHARACTER action(*),
 *   INTEGER   isRequired )
 *
 * IN:  action
 * OUT: isRequired(1:true, 0:false)
 */
void precicef_action_required_(
  const char* action,
  int*        isRequired,
  int         lengthAction );

/**
 * @brief See precice::SolverInterface::fulfilledAction().
 *
 * Fortran syntax:
 * precicef_fulfilled_action( CHARACTER action(*) )
 *
 * IN:  action
 * OUT: -
 */
void precicef_fulfilled_action_(
  const char* action,
  int         lengthAction );

/**
 * @brief See precice::SolverInterface::getMeshID().
 *
 * Fortran syntax:
 * precicef_get_mesh_id(
 *   CHARACTER geometryName(*),
 *   INTEGER   meshID )
 *
 * IN:  geometryName
 * OUT: meshID
 */
void precicef_get_mesh_id_(
  const char* geometryName,
  int*        meshID,
  int         lengthGeometryName );

/**
 * @brief See precice::SolverInterface::hasData().
 *
 * Fortran syntax:
 * precicef_has_data(
 *   CHARACTER dataName(*),
 *   INTEGER   meshID,
 *   INTEGER   hasData)
 *
 * IN:  dataName
 * IN:  meshID
 * OUT: hasData(1:true, 0:false)
 */
void precicef_has_data_(
  const char* dataName,
  const int*  meshID,
  int*        hasData,
  int         lengthDataName);

/**
 * @brief See precice::SolverInterface::getDataID().
 *
 * The given name (dataName) has to be one of the names specified in the
 * configuration file. The data id obtained can be used to read and write
 * data to and from the coupling mesh.
 *
 * Fortran syntax:
 * precicef_get_data_id(
 *   CHARACTER dataName(*),
 *   INTEGER   meshID,
 *   INTEGER   dataID,
)
 *
 * IN:  dataName
 * IN:  meshID
 * OUT: dataID
 */
void precicef_get_data_id_(
  const char* dataName,
  const int*  meshID,
  int*        dataID,
  int         lengthDataName);

/**
 * @brief See precice::SolverInterface::setMeshVertex().
 *
 * Fortran syntax:
 * precicef_set_vertex(
 *   INTEGER          meshID,
 *   DOUBLE PRECISION position(dim),
 *   INTEGER          vertexID )
 *
 * IN:  meshID, position
 * OUT: vertexID
 */
void precicef_set_vertex_(
  const int*    meshID,
  const double* position,
  int*          vertexID );

/**
 * @brief See precice::SolverInterface::setMeshVertices().
 *
 * Fortran syntax:
 * precicef_set_read_poss(
 *   INTEGER          meshID,
 *   INTEGER          size,
 *   DOUBLE PRECISION positions(dim*size),
 *   INTEGER          positionIDs(size) )
 *
 * IN:  meshID, size, positions
 * OUT: positionIDs
 */
void precicef_set_vertices_(
  const int*    meshID,
<<<<<<< HEAD
  const int*    size,
  double*       positions,
  int*          positionIDs );
=======
  const double* position,
  int*          positionID );

/**
 * @brief See precice::SolverInterface::setReadPositions().
 *
 * Fortran syntax:
 * precicef_set_read_poss(
 *   INTEGER          meshID,
 *   INTEGER          size,
 *   DOUBLE PRECISION positions(dim*size),
 *   INTEGER          positionIDs(size) )
 *
 * IN:  meshID, size, positions
 * OUT: positionIDs
 */
void precicef_set_read_poss_(
  const int*    meshID,
  const int*    size,
  double*       positions,
  int*          positionIDs );

/**
 * @brief See precice::SolverInterface::setWritePosition().
 *
 * Fortran syntax:
 * precicef_set_write_pos(
 *   INTEGER          meshID,
 *   DOUBLE PRECISION position(dim),
 *   INTEGER          positionID )
 *
 * IN:  meshID, position
 * OUT: positionID
 */
void precicef_set_write_pos_(
  const int*    meshID,
  const double* position,
  int*          positionID );
>>>>>>> 4c31ffab

/**
 * @brief See precice::SolverInterface::setWritePositions().
 *
 * Fortran syntax:
 * precicef_set_write_poss(
 *   INTEGER          meshID,
 *   INTEGER          size,
 *   DOUBLE PRECISION positions(dim*size),
 *   INTEGER          positionIDs(size) )
 *
 * IN:  meshID, size, positions
 * OUT: positionIDs
 */
void precicef_set_write_poss_(
  const int*    meshID,
  const int*    size,
  double*       positions,
  int*          positionIDs );

/**
 * @brief See precice::SolverInterface::setMeshEdge().
 *
 * Fortran syntax:
 * precicef_set_edge(
 *   INTEGER meshID,
 *   INTEGER firstVertexID,
 *   INTEGER secondVertexID,
 *   INTEGER edgeID )
 *
 * IN:  meshID, firstVertexID, secondVertexID
 * OUT: edgeID
 */
void precicef_set_edge_(
  const int* meshID,
  const int* firstVertexID,
  const int* secondVertexID,
  const int* edgeID );

/**
 * @brief See precice::SolverInterface::setMeshTriangle().
 *
 * Fortran syntax:
 * precicef_set_triangle(
 *   INTEGER meshID,
 *   INTEGER firstEdgeID,
 *   INTEGER secondEdgeID,
 *   INTEGER thirdEdgeID )
 *
 * IN:  meshID, firstEdgeID, secondEdgeID, thirdEdgeID
 * OUT: -
 */
void precicef_set_triangle_(
  const int* meshID,
  const int* firstEdgeID,
  const int* secondEdgeID,
  const int* thirdEdgeID );

/**
 * @brief See precice::SolverInterface::setMeshTriangleWithEdges().
 *
 * Fortran syntax:
 * precicef_set_triangle_we(
 *   INTEGER meshID,
 *   INTEGER firstVertexID,
 *   INTEGER secondVertexID,
 *   INTEGER thirdVertexID )
 *
 * IN:  meshID, firstVertexID, secondVertexID, thirdVertexID
 * OUT: -
 */
void precicef_set_triangle_we_(
  const int* meshID,
  const int* firstVertexID,
  const int* secondVertexID,
  const int* thirdVertexID );

/**
 * @brief See precice::SolverInterface::writeBlockVectorData.
 *
 * Fortran syntax:
 * precicef_write_bvdata(
 *   INTEGER dataID,
 *   INTEGER size,
 *   INTEGER valueIndices,
 *   DOUBLE PRECISION values(dim*size) )
 *
 * IN:  dataID, size, valueIndices, values
 * OUT: -
 */
void precicef_write_bvdata_(
  const int* dataID,
  const int* size,
  int*       valueIndices,
  double*    values );

/**
 * @brief precice::SolverInterface::writeVectorData.
 *
 * Fortran syntax:
 * precicef_write_vdata(
 *   INTEGER dataID,
 *   INTEGER valueIndex,
 *   DOUBLE PRECISION dataValue(dim) )
 *
 * IN:  dataID, valueIndex, dataValue
 * OUT: -
 */
void precicef_write_vdata_(
  const int*    dataID,
  const int*    valueIndex,
  const double* dataValue );

/**
 * @brief See precice::SolverInterface::writeBlockScalarData.
 *
 * Fortran syntax:
 * precicef_write_bsdata(
 *   INTEGER dataID,
 *   INTEGER size,
 *   INTEGER valueIndices,
 *   DOUBLE PRECISION values(size) )
 *
 * IN:  dataID, size, valueIndices, values
 * OUT: -
 */
void precicef_write_bsdata_(
  const int* dataID,
  const int* size,
  int*       valueIndices,
  double*    values );

/**
 * @brief precice::SolverInterface::writeScalarData.
 *
 * Fortran syntax:
 * precicef_write_sdata(
 *   INTEGER dataID,
 *   INTEGER valueIndex,
 *   DOUBLE PRECISION dataValue )
 *
 * IN:  dataID, valueIndex, dataValue
 * OUT: -
 */
void precicef_write_sdata_(
  const int*    dataID,
  const int*    valueIndex,
  const double* dataValue );

/**
 * @brief See precice::SolverInterface::readBlockVectorData.
 *
 * Fortran syntax:
 * precicef_read_bvdata(
 *   INTEGER dataID,
 *   INTEGER size,
 *   INTEGER valueIndices,
 *   DOUBLE PRECISION values(dim*size) )
 *
 * IN:  dataID, size, valueIndices
 * OUT: values
 */
void precicef_read_bvdata_(
  const int* dataID,
  const int* size,
  int*       valueIndices,
  double*    values );

/**
 * @brief precice::SolverInterface::readVectorData.
 *
 * Fortran syntax:
 * precicef_read_vdata(
 *   INTEGER dataID,
 *   INTEGER valueIndex,
 *   DOUBLE PRECISION dataValue(dim) )
 *
 * IN:  dataID, valueIndex
 * OUT: dataValue
 */
void precicef_read_vdata_(
  const int* dataID,
  const int* valueIndex,
  double*    dataValue );

/**
 * @brief See precice::SolverInterface::readBlockScalarData.
 *
 * Fortran syntax:
 * precicef_read_bsdata(
 *   INTEGER dataID,
 *   INTEGER size,
 *   INTEGER valueIndices,
 *   DOUBLE PRECISION values(size) )
 *
 * IN:  dataID, size, valueIndices
 * OUT: values
 */
void precicef_read_bsdata_(
  const int* dataID,
  const int* size,
  int*       valueIndices,
  double*    values );

/**
 * @brief precice::SolverInterface::readScalarData.
 *
 * Fortran syntax:
 * precicef_read_sdata(
 *   INTEGER dataID,
 *   INTEGER valueIndex,
 *   DOUBLE PRECISION dataValue )
 *
 * IN:  dataID, valueIndex
 * OUT: dataValue
 */
void precicef_read_sdata_(
  const int* dataID,
  const int* valueIndex,
  double*    dataValue );

/**
 * @brief See precice::SolverInterface::mapWriteDataFrom().
 *
 * Fortran syntax:
 * precicef_map_write_data_from( INTEGER meshID )
 *
 * IN:  meshID
 * OUT: -
 */
void precicef_map_write_data_from_( const int* meshID );

/**
 * @brief See precice::SolverInterface::mapReadDataTo().
 *
 * Fortran syntax:
 * precicef_map_read_data_to( INTEGER meshID )
 *
 * IN:  meshID
 * OUT: -
 */
void precicef_map_read_data_to_( const int* meshID );

/**
 * @brief See precice::SolverInterface::exportMesh().
 *
 * Fortran syntax:
 * precicef_export_mesh( CHARACTER filenameSuffix(*) )
 *
 * IN:  filenameSuffix
 * OUT: -
 */
void precicef_export_mesh_(
  const char* filenameSuffix,
  int         filenameSuffixLength );

#ifdef __cplusplus
}
#endif

#endif /* PRECICE_ADAPTERS_FORTRAN_SOLVERINTERFACEFORTRAN_HPP_ */<|MERGE_RESOLUTION|>--- conflicted
+++ resolved
@@ -249,69 +249,10 @@
  */
 void precicef_set_vertices_(
   const int*    meshID,
-<<<<<<< HEAD
   const int*    size,
   double*       positions,
   int*          positionIDs );
-=======
-  const double* position,
-  int*          positionID );
-
-/**
- * @brief See precice::SolverInterface::setReadPositions().
- *
- * Fortran syntax:
- * precicef_set_read_poss(
- *   INTEGER          meshID,
- *   INTEGER          size,
- *   DOUBLE PRECISION positions(dim*size),
- *   INTEGER          positionIDs(size) )
- *
- * IN:  meshID, size, positions
- * OUT: positionIDs
- */
-void precicef_set_read_poss_(
-  const int*    meshID,
-  const int*    size,
-  double*       positions,
-  int*          positionIDs );
-
-/**
- * @brief See precice::SolverInterface::setWritePosition().
- *
- * Fortran syntax:
- * precicef_set_write_pos(
- *   INTEGER          meshID,
- *   DOUBLE PRECISION position(dim),
- *   INTEGER          positionID )
- *
- * IN:  meshID, position
- * OUT: positionID
- */
-void precicef_set_write_pos_(
-  const int*    meshID,
-  const double* position,
-  int*          positionID );
->>>>>>> 4c31ffab
-
-/**
- * @brief See precice::SolverInterface::setWritePositions().
- *
- * Fortran syntax:
- * precicef_set_write_poss(
- *   INTEGER          meshID,
- *   INTEGER          size,
- *   DOUBLE PRECISION positions(dim*size),
- *   INTEGER          positionIDs(size) )
- *
- * IN:  meshID, size, positions
- * OUT: positionIDs
- */
-void precicef_set_write_poss_(
-  const int*    meshID,
-  const int*    size,
-  double*       positions,
-  int*          positionIDs );
+
 
 /**
  * @brief See precice::SolverInterface::setMeshEdge().
