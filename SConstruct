import os
import subprocess
import sys
import sysconfig
from os.path import join

try:
    import numpy
except ImportError:
    pass

##################################################################### FUNCTIONS

def checkAdd(lib = None, header = None, usage = ""):
    """ Checks for a library and/or header and appends it to env if not already appended. """

    usage = " (needed for " + usage + ") " if usage else ""
    if lib and header:
        if not conf.CheckLibWithHeader(lib, header = header, autoadd=0, language="C++"):
            print("ERROR: Library '" + str(lib) + "' or header '" + str(header) + "'" + usage + "not found.")
            Exit(1)
        conf.env.AppendUnique(LIBS = [lib])
    elif lib:
        if not conf.CheckLib(lib, autoadd=0, language="C++"):
            print("ERROR: Library '" + str(lib) + "'" + usage + "not found!")
            Exit(1)
        conf.env.AppendUnique(LIBS = [lib])
    elif header:
        if not conf.CheckCXXHeader(header):
            print("ERROR: Header '" + str(header) + "'" + usage + "not found!")
            Exit(1)



def print_options(vars):
    """ Print all build options and if they have been modified from their default value. """
    for opt in vars.options:
        try:
            is_default = vars.args[opt.key] == opt.default
        except KeyError:
            is_default = True
        vprint(opt.key, env[opt.key], is_default, opt.help)

def vprint(name, value, default=True, description = None):
    """ Pretty prints an environment variabe with value and modified or not. """
    mod = "(default)" if default else "(modified)"
    desc = "   " + description if description else ""
    print("{0:10} {1:10} = {2!s:12}{3}".format(mod, name, value, desc))

def checkset_var(varname, default):
    """ Checks if environment variable is set, use default otherwise and print the value. """
    var = os.getenv(varname)
    if not var:
        var = default
        vprint(varname, var)
    else:
        vprint(varname, var, False)
    return var

def get_real_compiler(compiler):
    """ Gets the compiler behind the MPI compiler wrapper. """
    if compiler.startswith("mpi"):
        try:
            output = subprocess.check_output("%s -show" % compiler, shell=True).decode()
        except (OSError, subprocess.CalledProcessError) as e:
            print("Error getting wrapped compiler from MPI compiler")
            print("Command was:", e.cmd, "Output was:", e.output)
        else:
            return output.split()[0]
    else:
        return compiler



########################################################################## MAIN

vars = Variables(None, ARGUMENTS)

vars.Add(PathVariable("builddir", "Directory holding build files.", "build", PathVariable.PathAccept))
vars.Add(EnumVariable('build', 'Build type', "Debug", allowed_values=('Release', 'Debug', 'RelWithDebInfo')))
vars.Add(PathVariable("libprefix", "Path prefix for libraries", "/usr", PathVariable.PathIsDir))
vars.Add("compiler", "Compiler to use.", "mpicxx")
vars.Add(BoolVariable("mpi", "Enables MPI-based communication and running coupling tests.", True))
vars.Add(BoolVariable("petsc", "Enable use of the PETSc linear algebra library.", True))
vars.Add(BoolVariable("python", "Used for Python scripted solver actions.", False))
vars.Add(BoolVariable("gprof", "Used in detailed performance analysis.", False))
vars.Add(EnumVariable('platform', 'Special configuration for certain platforms', "none", allowed_values=('none', 'hazelhen')))

env = Environment(variables = vars, ENV = os.environ, tools = ["default", "textfile"])

conf = Configure(env) # For checking libraries, headers, ...

Help(vars.GenerateHelpText(env))
env.Append(CPPPATH = ['#src'])

print
print_options(vars)


prefix = env["libprefix"]
buildpath = join(env["builddir"], "") # Ensures to have a trailing slash

print

env.Append(LIBPATH = [('#' + buildpath)])
env.Append(CCFLAGS= ['-Wall', '-Wextra', '-Wno-unused-parameter', '-std=c++11'])

# ====== PRECICE_VERSION number ======
PRECICE_VERSION = "1.5.2"


# ====== Compiler Settings ======

# Produce position independent code for dynamic linking
env.Append(CCFLAGS = ['-fPIC'])

real_compiler = get_real_compiler(env["compiler"])
if real_compiler.startswith('icc'):
    env.AppendUnique(LIBPATH = ['/usr/lib/'])
    env.Append(LIBS = ['stdc++'])
    if env["build"] == 'Debug':
        env.Append(CCFLAGS = ['-align'])
    elif env["build"] == 'Release':
        env.Append(CCFLAGS = ['-w', '-fast', '-align', '-ansi-alias'])
elif real_compiler.startswith('g++'):
    env.Append(CCFLAGS= ['-Wno-literal-suffix'])
elif real_compiler.startswith("clang++"):
    env.Append(CCFLAGS= ['-Wsign-compare']) # sign-compare not enabled in Wall with clang.
elif real_compiler == "g++-mp-4.9":
    # Some special treatment that seems to be necessary for Mac OS.
    # See https://github.com/precice/precice/issues/2
    env.Append(LIBS = ['libstdc++.6'])
    env.AppendUnique(LIBPATH = ['/opt/local/lib/'])

env.Replace(CXX = env["compiler"])
env.Replace(CC = env["compiler"])

if prefix is not "/usr":  # explicitely add standard search paths
    env.Append(CPPPATH = join( prefix, 'include'))
    env.Append(LIBPATH = join( prefix, 'lib'))

if not conf.CheckCXX():
    Exit(1)

# ====== Build Directories ======
if env["build"] == 'Debug':
    env.Append(CCFLAGS = ['-g3', '-O0'])
    env.Append(LINKFLAGS = ["-rdynamic"]) # Gives more informative backtraces
    buildpath += "debug"
elif env["build"] == 'Release':
    env.Append(CPPDEFINES = ['NDEBUG']) # Standard C++ macro which disables all asserts, also used by Eigen
    env.Append(CCFLAGS = ['-O3'])
    buildpath += "release"
elif env["build"] == 'RelWithDebInfo':
    env.Append(CPPDEFINES = ['NDEBUG']) # Standard C++ macro which disables all asserts, also used by Eigen
    env.Append(CCFLAGS = ['-O3', '-g'])
    buildpath += "relwithdebinfo"


# ====== libpthread ======
checkAdd("pthread")


# ====== PETSc ======
PETSC_VERSION_MAJOR = 0
PETSC_VERSION_MINOR = 0
if env["petsc"]:
    PETSC_DIR = checkset_var("PETSC_DIR", "")
    PETSC_ARCH = checkset_var("PETSC_ARCH", "")
    if not env["mpi"]:
        print("PETSc requires MPI to be enabled.")
        Exit(1)
       
    env.Append(CPPPATH = [join(prefix, PETSC_DIR, "include"),
                          join(prefix, PETSC_DIR, PETSC_ARCH, "include")])
    env.Append(LIBPATH = [join(prefix, PETSC_DIR, PETSC_ARCH, "lib"),
                          join(prefix, PETSC_DIR, "lib")])
    if env["platform"] == "hazelhen":
        checkAdd("craypetsc_gnu_real")
    else:
        checkAdd("petsc")
        
    petsc_path = []
    if ( FindFile( "petscversion.h", join( PETSC_DIR, PETSC_ARCH, "include/" ) ) == None ):
      petsc_path = PETSC_DIR
    else:
      petsc_path = join( PETSC_DIR, PETSC_ARCH )

    # Set PETSC_VERSION to correct values 
    with open(join( petsc_path, "include/petscversion.h"), "r") as versionfile:
        for line in versionfile:
            tokens = line.split()
            try:
                if tokens[1] == "PETSC_VERSION_MAJOR":
                    PETSC_VERSION_MAJOR = tokens[2]
                if tokens[1] == "PETSC_VERSION_MINOR":
                    PETSC_VERSION_MINOR = tokens[2]
            except IndexError:
                continue
else:
    env.Append(CPPDEFINES = ['PRECICE_NO_PETSC'])
    buildpath += "-nopetsc"

# ====== Eigen ======
env.Append(CPPPATH = join(prefix, 'include/eigen3'))

checkAdd(header = "Eigen/Dense", usage = "Eigen")
if env["build"] == "Debug":
    env.Append(CPPDEFINES = ['EIGEN_INITIALIZE_MATRICES_BY_NAN'])

# ====== Boost ======
# Needed for correct linking on Hazel Hen
# Otherwise it would link partly to old system boost, partly to newer modules boost
if env["platform"] == "hazelhen":
    env.Append(CPPPATH = join( os.environ['BOOST_ROOT'], 'include'))
    env.Append(LIBPATH = join( os.environ['BOOST_ROOT'], 'lib'))

env.Append(CPPDEFINES= ['BOOST_ALL_DYN_LINK',
                        'BOOST_ASIO_ENABLE_OLD_SERVICES']) # Interfaces have changed in 1.66

checkAdd("boost_log")
checkAdd("boost_log_setup")
checkAdd("boost_thread")
checkAdd("boost_system")
checkAdd("boost_filesystem")
checkAdd("boost_program_options")
checkAdd("boost_unit_test_framework")

checkAdd(header = 'boost/vmd/is_empty.hpp', usage = 'Boost Variadic Macro Data Library')
checkAdd(header = 'boost/geometry.hpp', usage = 'Boost Geometry Library')
checkAdd(header = 'boost/signals2.hpp', usage = 'Boost Signals2')
checkAdd(lib = 'dl', usage = 'Boost Stacktrace Requirement')

# ====== MPI ======
if env["mpi"]:
    if not conf.CheckCXXHeader("mpi.h"):
        print("mpi.h not found. Maybe try 'compiler=mpicxx' or 'compiler=mpic++' as scons argument?")
        Exit(1)

    # Skip (deprecated) MPI C++ bindings.
    env.Append(CPPDEFINES = ['MPICH_SKIP_MPICXX'])

elif not env["mpi"]:
    env.Append(CPPDEFINES = ['PRECICE_NO_MPI'])
    buildpath += "-nompi"

# ====== Python ======
if env["python"]:
    installation_scheme = sysconfig._get_default_scheme()
    if installation_scheme is 'posix_local':  # for ubuntu with python 2.7 posix_local scheme points to an empty include path, fix this by using posix_prefix. See https://stackoverflow.com/questions/48826123/why-do-include-paths-in-python2-and-python3-differ
        installation_scheme = 'posix_prefix'

    # Try to extract the default values for Python version and paths
    pythonLibDefault = 'python'+str(sys.version_info.major)+'.'+str(sys.version_info.minor)
    pythonLibPathDefault = sysconfig.get_config_var('LIBDIR')
    pythonIncPathDefault = sysconfig.get_path('include', scheme=installation_scheme)

    # Set the used values for Python version and paths, allowing the user to override them
    pythonLib = checkset_var('PRECICE_PYTHON_LIB', pythonLibDefault)
    pythonLibPath = checkset_var('PRECICE_PYTHON_LIB_PATH', pythonLibPathDefault)
    pythonIncPath = checkset_var('PRECICE_PYTHON_INC_PATH', pythonIncPathDefault)

    # Set the used path for NumPy.
    # As a default value, it tries to get the information from the imported
    # package. However, we only need the path to the C++ NumPy header.
    # If the user specifies a different path, then there should not be an error here.
    # An error will be triggered later by checkAdd().
    try:
        numpyIncPathDefault = numpy.get_include()
    except NameError:
        print("WARNING: Python package numpy could not be imported by SCons. If you don't need the Python action interface, specify 'python=no'.")
        numpyIncPathDefault = None

    numpyIncPath = checkset_var('PRECICE_NUMPY_INC_PATH', numpyIncPathDefault)

    # FIXME: Supresses NumPy deprecation warnings. Needs to converted to the newer API.
    env.Append(CPPDEFINES = ['NPY_NO_DEPRECATED_API=NPY_1_7_API_VERSION'])
    env.AppendUnique(CPPPATH = [pythonIncPath, numpyIncPath])
    env.AppendUnique(LIBPATH = [pythonLibPath])
    checkAdd(lib = pythonLib, header = "Python.h")
    # Check for numpy header needs python header first to compile
    checkAdd( header = ['Python.h', 'numpy/arrayobject.h'], usage = "NumPy")
else:
    buildpath += "-nopython"
    env.Append(CPPDEFINES = ['PRECICE_NO_PYTHON'])


# ====== GProf ======
if env["gprof"]:
    env.Append(CCFLAGS = ['-p', '-pg'])
    env.Append(LINKFLAGS = ['-p', '-pg'])
    buildpath += "-gprof"

# ====== Special Platforms ======
if env["platform"] == "hazelhen":
    env.Append(LINKFLAGS = ['-dynamic']) # Needed for correct linking against boost.log

# ====== LibXML2 ======
env.Append(CPPPATH = join(prefix, 'include/libxml2'))
checkAdd("xml2")

print
env = conf.Finish() # Used to check libraries

#--------------------------------------------- Define sources and build targets

(sourcesAllNoMain, sourcesMain, sourcesTests) = SConscript (
    'src/SConscript-linux',
    variant_dir = buildpath,
    duplicate = 0
)

staticlib = env.StaticLibrary (
    target = buildpath + '/libprecice',
    source = [sourcesAllNoMain]
)
env.Alias("staticlib", staticlib)

solib = env.SharedLibrary (
    target = buildpath + '/libprecice',
    source = [sourcesAllNoMain]
)
env.Alias("solib", solib)

bin = env.Program (
    target = buildpath + '/binprecice',
    source = [sourcesAllNoMain,
              sourcesMain]
)
env.Alias("bin", bin)

tests = env.Program (
    target = buildpath + '/testprecice',
    source = [sourcesAllNoMain,
              sourcesTests]
)
env.Alias("tests", tests)

# Creates a symlink that always points to the latest build
symlink = env.Command(
    target = "symlink",
    source = None,
    action = "ln -fns {0} {1}".format(os.path.split(buildpath)[-1], join(os.path.split(buildpath)[0], "last"))
)

# Substitute strings in version.hpp.in, save it as version.hpp
versions_hpp = env.Substfile(
    "src/versions.hpp.in",
    SUBST_DICT =  {
        "@preCICE_VERSION@" : PRECICE_VERSION,
        "@PETSC_VERSION_MAJOR@" : PETSC_VERSION_MAJOR,
        "@PETSC_VERSION_MINOR@" : PETSC_VERSION_MINOR}
)

# Substitute strings in versions.cpp.in, save it as versions.cpp
versions_cpp = env.Substfile(
    "src/versions.cpp.in",
<<<<<<< HEAD
    SUBST_DICT = {
        "@preCICE_REVISION@" : "no-info [SCons]"
        "@preCICE_VERSION@" : PRECICE_VERSION,
        "@preCICE_VERSION_INFORMATION@" : "MPI=" + ("Y" if env["mpi"] else "N") +
                                          ";PETSC=" + ("Y" if env["petsc"] else "N") +
                                          ";PYTHON=" + ("Y" if env["python"] else "N")
    }
=======
    SUBST_DICT = {"@preCICE_REVISION@" : "no-info [SCons]"}
>>>>>>> a0b34e98
)

Default(versions_cpp, versions_hpp, solib, tests, symlink)

AlwaysBuild(versions_cpp, versions_hpp, symlink)

print("Targets:   " + ", ".join([str(i) for i in BUILD_TARGETS]))
print("Buildpath: " + buildpath)
print()<|MERGE_RESOLUTION|>--- conflicted
+++ resolved
@@ -355,7 +355,6 @@
 # Substitute strings in versions.cpp.in, save it as versions.cpp
 versions_cpp = env.Substfile(
     "src/versions.cpp.in",
-<<<<<<< HEAD
     SUBST_DICT = {
         "@preCICE_REVISION@" : "no-info [SCons]"
         "@preCICE_VERSION@" : PRECICE_VERSION,
@@ -363,9 +362,6 @@
                                           ";PETSC=" + ("Y" if env["petsc"] else "N") +
                                           ";PYTHON=" + ("Y" if env["python"] else "N")
     }
-=======
-    SUBST_DICT = {"@preCICE_REVISION@" : "no-info [SCons]"}
->>>>>>> a0b34e98
 )
 
 Default(versions_cpp, versions_hpp, solib, tests, symlink)
