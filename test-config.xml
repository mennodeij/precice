--- conflicted
+++ resolved
@@ -7,9 +7,6 @@
   <run-tests>
 
     <log-filter target=""      component=""      switch="off"/>
-<<<<<<< HEAD
-    <log-filter target="info"  component="tarch" switch="on"/>    
-=======
     <!-- <log-filter target="debug" component="precice::com::MPICommunication" switch="on"/> -->
 
     <log-filter target="debug" component="precice::cplscheme::test" switch="on"/>
@@ -17,7 +14,6 @@
     
     <!-- <log-filter target=""      component=""      switch="on"/> -->
     <log-filter target="info"  component="tarch" switch="on"/> 
->>>>>>> 46acf43c
     
     <log-output column-separator=" | " log-time-stamp="no" 
                 log-time-stamp-human-readable="no" log-machine-name="no" 
